--- conflicted
+++ resolved
@@ -8,7 +8,6 @@
 used. This also uses a mesh which is one cell thick in the y-direction.
 """
 
-<<<<<<< HEAD
 from argparse import ArgumentParser, ArgumentDefaultsHelpFormatter
 from firedrake import (
     as_vector, SpatialCoordinate, PeriodicRectangleMesh, ExtrudedMesh, exp, sin,
@@ -19,53 +18,6 @@
     TrapeziumRule, SUPGOptions, CourantNumber, Perturbation,
     CompressibleParameters, HydrostaticCompressibleEulerEquations,
     CompressibleSolver, compressible_hydrostatic_balance
-=======
-from gusto import *
-from firedrake import (as_vector, SpatialCoordinate, PeriodicRectangleMesh,
-                       ExtrudedMesh, exp, sin, Function, pi)
-import sys
-
-# ---------------------------------------------------------------------------- #
-# Test case parameters
-# ---------------------------------------------------------------------------- #
-
-dt = 25.
-if '--running-tests' in sys.argv:
-    nlayers = 5  # horizontal layers
-    columns = 10  # number of columns
-    tmax = dt
-    dumpfreq = 1
-else:
-    nlayers = 10  # horizontal layers
-    columns = 150  # number of columns
-    tmax = 60000.0
-    dumpfreq = int(tmax / (2*dt))
-
-L = 6.0e6  # Length of domain
-H = 1.0e4  # Height position of the model top
-
-# ---------------------------------------------------------------------------- #
-# Set up model objects
-# ---------------------------------------------------------------------------- #
-
-# Domain -- 3D volume mesh
-m = PeriodicRectangleMesh(columns, 1, L, 1.e4, quadrilateral=True)
-mesh = ExtrudedMesh(m, layers=nlayers, layer_height=H/nlayers)
-domain = Domain(mesh, dt, "RTCF", 1)
-
-# Equation
-parameters = CompressibleParameters(Omega=0.5e-4)
-balanced_pg = as_vector((0., -1.0e-4*20, 0.))
-eqns = CompressibleEulerEquations(domain, parameters,
-                                  extra_terms=[("u", balanced_pg)])
-
-# I/O
-dirname = 'skamarock_klemp_hydrostatic'
-output = OutputParameters(
-    dirname=dirname,
-    dumpfreq=dumpfreq,
-    dumplist=['u'],
->>>>>>> 7f446e2e
 )
 
 skamarock_klemp_hydrostatic_defaults = {
@@ -121,10 +73,9 @@
 
     # Equation
     parameters = CompressibleParameters()
-    Omega_vec = as_vector((0., 0., Omega))
     balanced_pg = as_vector((0., pressure_gradient_y, 0.))
     eqns = HydrostaticCompressibleEulerEquations(
-        domain, parameters, Omega=Omega_vec, extra_terms=[("u", balanced_pg)]
+        domain, parameters, extra_terms=[("u", balanced_pg)]
     )
 
     # I/O
