--- conflicted
+++ resolved
@@ -126,20 +126,9 @@
 state.set_reference_profiles([('rho', rho_b), ('theta', theta_b)])
 
 # Set up advection schemes
-<<<<<<< HEAD
 advected_fields = [ImplicitMidpoint(state, "u"),
-                   SSPRK3(state, "rho" subcycles=2),
+                   SSPRK3(state, "rho", subcycles=2),
                    SSPRK3(state, "theta", options=SUPGOptions(), subcycles=2)]
-=======
-ueqn = VectorInvariant(state, Vu)
-rhoeqn = AdvectionEquation(state, Vr, equation_form="continuity")
-thetaeqn = SUPGAdvection(state, Vt,
-                         equation_form="advective")
-advected_fields = []
-advected_fields.append(("u", ThetaMethod(state, u0, ueqn)))
-advected_fields.append(("rho", SSPRK3(state, rho0, rhoeqn, subcycles=2)))
-advected_fields.append(("theta", SSPRK3(state, theta0, thetaeqn, subcycles=2)))
->>>>>>> f209d4dc
 
 # Set up linear solver
 linear_solver = CompressibleSolver(state, eqns)
