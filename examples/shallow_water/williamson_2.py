--- conflicted
+++ resolved
@@ -49,11 +49,7 @@
     Omega = parameters.Omega
     _, lat, _ = rotated_lonlatr_coords(x, rotated_pole)
     e_lon, _, _ = rotated_lonlatr_vectors(x, rotated_pole)
-<<<<<<< HEAD
-    fexpr = 2*Omega*sin(lat)/R
-=======
     fexpr = 2*Omega*sin(lat)
->>>>>>> a03b93d7
     eqns = ShallowWaterEquations(domain, parameters, fexpr=fexpr)
 
     # I/O
