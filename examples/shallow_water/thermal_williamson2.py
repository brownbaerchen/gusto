from gusto import *
<<<<<<< HEAD
from firedrake import (IcosahedralSphereMesh, SpatialCoordinate, sin, cos,
                       as_vector)
=======
from firedrake import IcosahedralSphereMesh, SpatialCoordinate, sin, cos
>>>>>>> a03b93d7
import sys

# ----------------------------------------------------------------- #
# Test case parameters
# ----------------------------------------------------------------- #

dt = 100

if '--running-tests' in sys.argv:
    tmax = dt
    dumpfreq = 1
else:
    day = 24*60*60
    tmax = 5*day
    ndumps = 5
    dumpfreq = int(tmax / (ndumps*dt))

R = 6371220.
u_max = 20
phi_0 = 3e4
epsilon = 1/300
theta_0 = epsilon*phi_0**2
g = 9.80616
H = phi_0/g

# ----------------------------------------------------------------- #
# Set up model objects
# ----------------------------------------------------------------- #

# Domain
mesh = IcosahedralSphereMesh(radius=R, refinement_level=3, degree=2)
degree = 1
domain = Domain(mesh, dt, 'BDM', degree)
x = SpatialCoordinate(mesh)

# Equations
params = ShallowWaterParameters(H=H, g=g)
Omega = params.Omega
fexpr = 2*Omega*x[2]/R
eqns = ShallowWaterEquations(domain, params, fexpr=fexpr, u_transport_option='vector_advection_form', thermal=True)

# IO
dirname = "thermal_williamson2"
output = OutputParameters(
    dirname=dirname,
    dumpfreq=dumpfreq,
    dumplist_latlon=['D', 'D_error'],
)

diagnostic_fields = [RelativeVorticity(), PotentialVorticity(),
                     ShallowWaterKineticEnergy(),
                     ShallowWaterPotentialEnergy(params),
                     ShallowWaterPotentialEnstrophy(),
                     SteadyStateError('u'), SteadyStateError('D'),
                     MeridionalComponent('u'), ZonalComponent('u')]
io = IO(domain, output, diagnostic_fields=diagnostic_fields)
transport_methods = [DGUpwind(eqns, "u"),
                     DGUpwind(eqns, "D"),
                     DGUpwind(eqns, "b")]

# Time stepper
stepper = Timestepper(eqns, RK4(domain), io, spatial_methods=transport_methods)

# ----------------------------------------------------------------- #
# Initial conditions
# ----------------------------------------------------------------- #

u0 = stepper.fields("u")
D0 = stepper.fields("D")
b0 = stepper.fields("b")

lamda, phi, _ = lonlatr_from_xyz(x[0], x[1], x[2])

<<<<<<< HEAD
uexpr = lonlatr_vector_from_xyz(as_vector([u_max*cos(phi), 0, 0]), x)
=======
uexpr = xyz_vector_from_lonlatr(u_max*cos(phi), 0, 0, x)
>>>>>>> a03b93d7
g = params.g
w = Omega*R*u_max + (u_max**2)/2
sigma = w/10

Dexpr = H - (1/g)*(w + sigma)*((sin(phi))**2)

numerator = theta_0 + sigma*((cos(phi))**2) * ((w + sigma)*(cos(phi))**2 + 2*(phi_0 - w - sigma))

denominator = phi_0**2 + (w + sigma)**2*(sin(phi))**4 - 2*phi_0*(w + sigma)*(sin(phi))**2

theta = numerator/denominator

bexpr = params.g * (1 - theta)

u0.project(uexpr)
D0.interpolate(Dexpr)
b0.interpolate(bexpr)

# ----------------------------------------------------------------- #
# Run
# ----------------------------------------------------------------- #

stepper.run(t=0, tmax=tmax)<|MERGE_RESOLUTION|>--- conflicted
+++ resolved
@@ -1,10 +1,5 @@
 from gusto import *
-<<<<<<< HEAD
-from firedrake import (IcosahedralSphereMesh, SpatialCoordinate, sin, cos,
-                       as_vector)
-=======
 from firedrake import IcosahedralSphereMesh, SpatialCoordinate, sin, cos
->>>>>>> a03b93d7
 import sys
 
 # ----------------------------------------------------------------- #
@@ -78,11 +73,7 @@
 
 lamda, phi, _ = lonlatr_from_xyz(x[0], x[1], x[2])
 
-<<<<<<< HEAD
-uexpr = lonlatr_vector_from_xyz(as_vector([u_max*cos(phi), 0, 0]), x)
-=======
 uexpr = xyz_vector_from_lonlatr(u_max*cos(phi), 0, 0, x)
->>>>>>> a03b93d7
 g = params.g
 w = Omega*R*u_max + (u_max**2)/2
 sigma = w/10
