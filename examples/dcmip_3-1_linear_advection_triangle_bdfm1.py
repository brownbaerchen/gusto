--- conflicted
+++ resolved
@@ -43,18 +43,7 @@
 fieldlist = ['u','rho','theta']
 timestepping = TimesteppingParameters(dt=10.0)
 output = OutputParameters(Verbose=True, dumpfreq=1, dirname='dcmip')
-<<<<<<< HEAD
-parameters = CompressibleParameters(k=k, Omega=Omega)
 diagnostics = Diagnostics(*fieldlist)
-
-state = Compressible3DState(mesh, vertical_degree=1, horizontal_degree=1,
-                            family="BDFM",
-                            timestepping=timestepping,
-                            output=output,
-                            parameters=parameters,
-                            diagnostics=diagnostics,
-                            fieldlist=fieldlist)
-=======
 parameters = CompressibleParameters()
 
 state = CompressibleState(mesh, vertical_degree=1, horizontal_degree=1,
@@ -62,8 +51,8 @@
                           timestepping=timestepping,
                           output=output,
                           parameters=parameters,
+                          diagnostics=diagnostics,
                           fieldlist=fieldlist)
->>>>>>> 8b5309e1
 
 # interpolate initial conditions
 g = parameters.g
@@ -141,7 +130,7 @@
 state.initialise([u0, rho0, theta0])
 state.set_reference_profiles(rho_b, theta_b)
 
-state.output.meanfields = [None, rho_b, theta_b]
+state.output.meanfields = {'rho':rho_b, 'theta':theta_b}
 
 W_VectorDG0 = VectorFunctionSpace(mesh, "DG", 0)
 # Build new extruded coordinate function space
