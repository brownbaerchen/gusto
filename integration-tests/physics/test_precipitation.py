"""
This tests the precipitation scheme. The test uses a cloud of rain that falls at
its terminal velocity, which is prescribed in the fallout method in physics.py.
The test passes if there is no rain remaining at the end of the test.
"""

from os import path
from gusto import *
from firedrake import (PeriodicIntervalMesh, SpatialCoordinate,
                       ExtrudedMesh, sqrt, conditional, cos, pi)
from netCDF4 import Dataset


def setup_fallout(dirname):

    # declare grid shape, with length L and height H
    L = 10.
    H = 10.
    nlayers = 10
    ncolumns = 10

    # make mesh
    m = PeriodicIntervalMesh(ncolumns, L)
    mesh = ExtrudedMesh(m, layers=nlayers, layer_height=(H / nlayers))
    x = SpatialCoordinate(mesh)

    dt = 0.1
    output = OutputParameters(dirname=dirname+"/fallout",
                              dumpfreq=10,
                              dumplist=['rain'])
    parameters = CompressibleParameters()
    diagnostic_fields = [Precipitation()]
    state = State(mesh,
                  dt=dt,
                  output=output,
                  parameters=parameters,
                  diagnostic_fields=diagnostic_fields)

    Vrho = state.spaces("DG1_equispaced")
<<<<<<< HEAD
    active_tracers = [Rain(space='DG1_equispaced')]
    eqn = ForcedAdvectionEquation(state, Vrho, "rho", ufamily="CG", udegree=1,
                                  active_tracers=active_tracers)
    problem = [(eqn, ForwardEuler(state))]
=======
    eqn = AdvectionEquation(state, Vrho, "rho", ufamily="CG", udegree=1)
    scheme = ForwardEuler(state)
>>>>>>> e2f42a03
    state.fields("rho").assign(1.)

    physics_schemes = [(Fallout(eqn, 'rain', state), SSPRK3(state))]
    rain0 = state.fields("rain")

    # set up rain
    xc = L / 2
    zc = H / 2
    rc = H / 4
    r = sqrt((x[0] - xc) ** 2 + (x[1] - zc) ** 2)
    rain_expr = conditional(r > rc, 0., 1e-3 * (cos(pi * r / (rc * 2))) ** 2)

    rain0.interpolate(rain_expr)

    # build time stepper
<<<<<<< HEAD
    stepper = PrescribedTransport(state, problem,
                                  physics_schemes=physics_schemes)
=======
    stepper = PrescribedTransport(eqn, scheme, state,
                                  physics_list=physics_list)
>>>>>>> e2f42a03

    return stepper, 10.0


def run_fallout(dirname):

    stepper, tmax = setup_fallout(dirname)
    stepper.run(t=0, tmax=tmax)


def test_fallout_setup(tmpdir):

    dirname = str(tmpdir)
    run_fallout(dirname)
    filename = path.join(dirname, "fallout/diagnostics.nc")
    data = Dataset(filename, "r")

    rain = data.groups["rain"]
    final_rain = rain.variables["total"][-1]
    final_rms_rain = rain.variables["rms"][-1]

    assert abs(final_rain) < 1e-4
    assert abs(final_rms_rain) < 1e-4<|MERGE_RESOLUTION|>--- conflicted
+++ resolved
@@ -37,15 +37,10 @@
                   diagnostic_fields=diagnostic_fields)
 
     Vrho = state.spaces("DG1_equispaced")
-<<<<<<< HEAD
     active_tracers = [Rain(space='DG1_equispaced')]
     eqn = ForcedAdvectionEquation(state, Vrho, "rho", ufamily="CG", udegree=1,
                                   active_tracers=active_tracers)
-    problem = [(eqn, ForwardEuler(state))]
-=======
-    eqn = AdvectionEquation(state, Vrho, "rho", ufamily="CG", udegree=1)
     scheme = ForwardEuler(state)
->>>>>>> e2f42a03
     state.fields("rho").assign(1.)
 
     physics_schemes = [(Fallout(eqn, 'rain', state), SSPRK3(state))]
@@ -61,13 +56,8 @@
     rain0.interpolate(rain_expr)
 
     # build time stepper
-<<<<<<< HEAD
-    stepper = PrescribedTransport(state, problem,
-                                  physics_schemes=physics_schemes)
-=======
     stepper = PrescribedTransport(eqn, scheme, state,
-                                  physics_list=physics_list)
->>>>>>> e2f42a03
+                                  physics_scheme=physics_schemes)
 
     return stepper, 10.0
 
