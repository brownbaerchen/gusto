"""
Tests discretisations of the forced advection equation. This test describes
transport of water vapour, which is converted to rain where it exceeds a
prescribed saturation profile. The initial condition and saturation profile are
chosen to give an analytic solution. The test compares the errornorm for the
resulting field against the analytic solution to check that they agree, within
a specified tolerance.
"""

from gusto import *
from firedrake import (PeriodicIntervalMesh, SpatialCoordinate,
                       VectorFunctionSpace, conditional, acos, cos, pi, sin,
                       as_vector, errornorm)


def run_forced_advection(tmpdir):

    # ------------------------------------------------------------------------ #
    # Set up model objects
    # ------------------------------------------------------------------------ #

    # Domain
    Lx = 100
    delta_x = 2.0
    nx = int(Lx/delta_x)
    mesh = PeriodicIntervalMesh(nx, Lx)
    x = SpatialCoordinate(mesh)[0]

    dt = 0.2
    domain = Domain(mesh, dt, "CG", 1)

    VD = domain.spaces("DG")
    Vu = VectorFunctionSpace(mesh, "CG", 1)

    # Equation
    u_max = 1
    C0 = 0.6
    K0 = 0.3
    Csat = 0.75
    Ksat = 0.25
    tmax = 85

    # saturation profile
    msat_expr = Csat + (Ksat * cos(2*pi*(x/Lx)))
    msat = Function(VD)
    msat.interpolate(msat_expr)

    # Rain is a first tracer
    rain = Rain(space='DG',
                transport_eqn=TransportEquationType.no_transport)
<<<<<<< HEAD

    # Also, have water_vapour as a tracer:
    water_vapour = WaterVapour(space='DG')

    meqn = CoupledTransportEquation(domain, active_tracers=[rain, water_vapour], Vu=Vu)
    transport_method = [DGUpwind(meqn, "water_vapour")]

    physics_schemes = [(InstantRain(meqn, msat, rain_name="rain",
                                    parameters=None), ForwardEuler(domain))]
=======
    meqn = ForcedAdvectionEquation(domain, VD, field_name="water_vapour", Vu=Vu,
                                   active_tracers=[rain])
    transport_method = DGUpwind(meqn, "water_vapour")
    physics_parametrisations = [InstantRain(meqn, msat, rain_name="rain",
                                            parameters=None)]
>>>>>>> cb308c28

    # I/O
    output = OutputParameters(dirname=str(tmpdir), dumpfreq=1)
    diagnostic_fields = [CourantNumber()]
    io = IO(domain, output, diagnostic_fields=diagnostic_fields)

    # Time Stepper
    stepper = PrescribedTransport(meqn, RK4(domain), io, transport_method,
                                  physics_parametrisations=physics_parametrisations)

    # ------------------------------------------------------------------------ #
    # Initial conditions
    # ------------------------------------------------------------------------ #

    # initial moisture profile
    mexpr = C0 + K0*cos((2*pi*x)/Lx)

    stepper.fields("u").project(as_vector([u_max]))
    stepper.fields("water_vapour").project(mexpr)

    # Start with no rain:
    no_rain = 0*x
    stepper.fields("rain").interpolate(no_rain)

    # exact rainfall profile (analytically)
    r_exact = stepper.fields("r_exact", space=VD)
    lim1 = Lx/(2*pi) * acos((C0 + K0 - Csat)/Ksat)
    lim2 = Lx/2
    coord = (Ksat*cos(2*pi*x/Lx) + Csat - C0)/K0
    exact_expr = 2*Ksat*sin(2*pi*x/Lx)*acos(coord)
    r_expr = conditional(x < lim2, conditional(x > lim1, exact_expr, 0), 0)
    r_exact.interpolate(r_expr)

    # ------------------------------------------------------------------------ #
    # Run
    # ------------------------------------------------------------------------ #

    stepper.run(0, tmax=tmax)

    error = errornorm(r_exact, stepper.fields("rain"))

    return error


def test_forced_advection(tmpdir):

    tol = 0.1
    error = run_forced_advection(tmpdir)
    assert error < tol, 'The error in the forced advection equation is greater than the permitted tolerance'<|MERGE_RESOLUTION|>--- conflicted
+++ resolved
@@ -48,23 +48,16 @@
     # Rain is a first tracer
     rain = Rain(space='DG',
                 transport_eqn=TransportEquationType.no_transport)
-<<<<<<< HEAD
 
     # Also, have water_vapour as a tracer:
     water_vapour = WaterVapour(space='DG')
 
     meqn = CoupledTransportEquation(domain, active_tracers=[rain, water_vapour], Vu=Vu)
-    transport_method = [DGUpwind(meqn, "water_vapour")]
 
-    physics_schemes = [(InstantRain(meqn, msat, rain_name="rain",
-                                    parameters=None), ForwardEuler(domain))]
-=======
-    meqn = ForcedAdvectionEquation(domain, VD, field_name="water_vapour", Vu=Vu,
-                                   active_tracers=[rain])
     transport_method = DGUpwind(meqn, "water_vapour")
     physics_parametrisations = [InstantRain(meqn, msat, rain_name="rain",
                                             parameters=None)]
->>>>>>> cb308c28
+
 
     # I/O
     output = OutputParameters(dirname=str(tmpdir), dumpfreq=1)
