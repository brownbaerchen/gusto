from firedrake import norm
from gusto import *
import pytest


def run(timestepper, tmax, f_end):
    timestepper.run(0, tmax)
    return norm(timestepper.fields("f") - f_end) / norm(f_end)


<<<<<<< HEAD
@pytest.mark.parametrize("scheme", ["ssprk", "TrapeziumRule",
                                    "RK4", "Heun", "BDF2", "TR_BDF2", "AdamsBashforth",
                                    "Leapfrog", "AdamsMoulton"])
=======
@pytest.mark.parametrize("scheme", ["ssprk", "TrapeziumRule", "ImplicitMidpoint", "QinZhang",
                                    "RK4", "Heun", "BDF2", "TR_BDF2", "AdamsBashforth", "Leapfrog", "AdamsMoulton"])
>>>>>>> 01cb56dc
def test_time_discretisation(tmpdir, scheme, tracer_setup):
    if (scheme == "AdamsBashforth"):
        # Tighter stability constraints
        geometry = "sphere"
        setup = tracer_setup(tmpdir, geometry, small_dt=True)
        domain = setup.domain
        V = domain.spaces("DG")
        eqn = AdvectionEquation(domain, V, "f")
    else:
        geometry = "sphere"
        setup = tracer_setup(tmpdir, geometry)
        domain = setup.domain
        V = domain.spaces("DG")
        eqn = AdvectionEquation(domain, V, "f")

    if scheme == "ssprk":
        transport_scheme = SSPRK3(domain)
    elif scheme == "TrapeziumRule":
        transport_scheme = TrapeziumRule(domain)
    elif scheme == "ImplicitMidpoint":
        transport_scheme = ImplicitMidpoint(domain)
    elif scheme == "QinZhang":
        transport_scheme = QinZhang(domain)
    elif scheme == "RK4":
        transport_scheme = RK4(domain)
    elif scheme == "Heun":
        transport_scheme = Heun(domain)
    elif scheme == "BDF2":
        transport_scheme = BDF2(domain)
    elif scheme == "TR_BDF2":
        transport_scheme = TR_BDF2(domain, gamma=0.5)
    elif scheme == "Leapfrog":
        # Leapfrog unstable with DG
        domain.spaces.create_space("CG1", "CG", 1)
        Vf = domain.spaces("CG1")
        eqn = AdvectionEquation(domain, Vf, "f")
        transport_scheme = Leapfrog(domain)
    elif scheme == "AdamsBashforth":
        transport_scheme = AdamsBashforth(domain, order=2)
    elif scheme == "AdamsMoulton":
        transport_scheme = AdamsMoulton(domain, order=2)

    transport_method = DGUpwind(eqn, 'f')

    timestepper = PrescribedTransport(eqn, transport_scheme, setup.io, transport_method)

    # Initial conditions
    timestepper.fields("f").interpolate(setup.f_init)
    timestepper.fields("u").project(setup.uexpr)
    assert run(timestepper, setup.tmax, setup.f_end) < setup.tol<|MERGE_RESOLUTION|>--- conflicted
+++ resolved
@@ -8,14 +8,8 @@
     return norm(timestepper.fields("f") - f_end) / norm(f_end)
 
 
-<<<<<<< HEAD
-@pytest.mark.parametrize("scheme", ["ssprk", "TrapeziumRule",
-                                    "RK4", "Heun", "BDF2", "TR_BDF2", "AdamsBashforth",
-                                    "Leapfrog", "AdamsMoulton"])
-=======
 @pytest.mark.parametrize("scheme", ["ssprk", "TrapeziumRule", "ImplicitMidpoint", "QinZhang",
                                     "RK4", "Heun", "BDF2", "TR_BDF2", "AdamsBashforth", "Leapfrog", "AdamsMoulton"])
->>>>>>> 01cb56dc
 def test_time_discretisation(tmpdir, scheme, tracer_setup):
     if (scheme == "AdamsBashforth"):
         # Tighter stability constraints
