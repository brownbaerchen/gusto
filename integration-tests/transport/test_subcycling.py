"""
This tests transport using the subcycling option. The computed solution is
compared with a true one to check that the transport is working correctly.
"""

from gusto import *
from firedrake import norm
import pytest


def run(timestepper, tmax, f_end):
    timestepper.run(0, tmax)
    return norm(timestepper.fields("f") - f_end) / norm(f_end)


@pytest.mark.parametrize("subcycling", ["fixed", "adaptive"])
def test_subcyling(tmpdir, subcycling, tracer_setup):
    geometry = "slice"
    setup = tracer_setup(tmpdir, geometry)
    domain = setup.domain
    V = domain.spaces("DG")
    eqn = AdvectionEquation(domain, V, "f")

    if subcycling == "fixed":
<<<<<<< HEAD
        transport_scheme = SSPRK3(domain, subcycles=2)
    elif subcycling == "adaptive":
        transport_scheme = SSPRK3(domain, subcycle_by=0.25)
=======
        transport_scheme = SSPRK3(domain, fixed_subcycles=2)
    elif subcycling == "adaptive":
        transport_scheme = SSPRK3(domain, subcycle_by_courant=0.25)
>>>>>>> cfd17a97
    transport_method = DGUpwind(eqn, "f")

    timestepper = PrescribedTransport(eqn, transport_scheme, setup.io, transport_method)

    # Initial conditions
    timestepper.fields("f").interpolate(setup.f_init)
    timestepper.fields("u").project(setup.uexpr)

    error = run(timestepper, setup.tmax, setup.f_end)
    assert error < setup.tol, \
        'The transport error is greater than the permitted tolerance'<|MERGE_RESOLUTION|>--- conflicted
+++ resolved
@@ -22,15 +22,9 @@
     eqn = AdvectionEquation(domain, V, "f")
 
     if subcycling == "fixed":
-<<<<<<< HEAD
-        transport_scheme = SSPRK3(domain, subcycles=2)
-    elif subcycling == "adaptive":
-        transport_scheme = SSPRK3(domain, subcycle_by=0.25)
-=======
         transport_scheme = SSPRK3(domain, fixed_subcycles=2)
     elif subcycling == "adaptive":
         transport_scheme = SSPRK3(domain, subcycle_by_courant=0.25)
->>>>>>> cfd17a97
     transport_method = DGUpwind(eqn, "f")
 
     timestepper = PrescribedTransport(eqn, transport_scheme, setup.io, transport_method)
