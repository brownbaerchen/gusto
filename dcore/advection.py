--- conflicted
+++ resolved
@@ -161,11 +161,7 @@
         else:
             a_int = -inner(div(outer(phi,self.ubar)),D)*dx
 
-<<<<<<< HEAD
-        a_flux = (dot(jump(phi), un('+')*D('+') - un('-')*D('-')))*(dS_v+dS_h)
-=======
         a_flux = (dot(jump(phi), un('+')*D('+') - un('-')*D('-')))*surface_measure
->>>>>>> 03666bbe
         arhs = a_mass - dt*(a_int + a_flux)
 
         DGproblem = LinearVariationalProblem(a_mass, action(arhs,self.D1),
