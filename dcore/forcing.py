--- conflicted
+++ resolved
@@ -60,15 +60,9 @@
         
         a = inner(w,F)*dx
         L = (
-<<<<<<< HEAD
             -inner(w,cross(2*Omega,u0))*dx #Coriolis term
-            -div(theta0*w)*pi*dx #pressure gradient (volume integral)
-            +jump(w*theta0,n)*avg(pi)*dS_v #pressure gradient (surface integral)
-=======
-            -inner(w,cross(Omega,u0))*dx #Coriolis term
             -cp*div(theta0*w)*pi*dx #pressure gradient (volume integral)
             +cp*jump(w*theta0,n)*avg(pi)*dS_v #pressure gradient (surface integral)
->>>>>>> 68fcb2d8
             +div(w)*state.Phi*dx #gravity term (Phi is geopotential)
         )
 
