
# Start logging first, incase anything goes wrong
from gusto.core.logging import *                     # noqa
set_log_handler()

from gusto.core import *                             # noqa
from gusto.diagnostics import *                      # noqa
from gusto.equations import *                        # noqa
from gusto.initialisation import *                   # noqa
from gusto.physics import *                          # noqa
from gusto.recovery import *                         # noqa
from gusto.solvers import *                          # noqa
from gusto.spatial_methods import *                  # noqa
from gusto.time_discretisation import *              # noqa
<<<<<<< HEAD
from gusto.sdc import *                              # noqa
from gusto.timeloop import *                         # noqa
from gusto.transport_methods import *                # noqa
from gusto.wrappers import *                         # noqa
=======
from gusto.timestepping import *                     # noqa
>>>>>>> bd692a32
<|MERGE_RESOLUTION|>--- conflicted
+++ resolved
@@ -12,11 +12,7 @@
 from gusto.solvers import *                          # noqa
 from gusto.spatial_methods import *                  # noqa
 from gusto.time_discretisation import *              # noqa
-<<<<<<< HEAD
-from gusto.sdc import *                              # noqa
 from gusto.timeloop import *                         # noqa
 from gusto.transport_methods import *                # noqa
 from gusto.wrappers import *                         # noqa
-=======
-from gusto.timestepping import *                     # noqa
->>>>>>> bd692a32
+from gusto.timestepping import *                     # noqa