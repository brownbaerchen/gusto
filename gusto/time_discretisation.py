u"""
Objects for discretising time derivatives.

Time discretisation objects discretise ∂y/∂t = F(y), for variable y, time t and
operator F.
"""

from abc import ABCMeta, abstractmethod, abstractproperty
from firedrake import (Function, NonlinearVariationalProblem, split,
                       NonlinearVariationalSolver, Projector, Interpolator,
                       BrokenElement, VectorElement, FunctionSpace,
                       TestFunction, Constant, dot, grad, as_ufl, MixedElement,
                       DirichletBC)
from firedrake.formmanipulation import split_form
from firedrake.utils import cached_property
import ufl
<<<<<<< HEAD
from gusto.configuration import logger, DEBUG, TransportEquationType
from gusto.labels import (time_derivative, transporting_velocity,
                          prognostic, subject, physics,
                          transport, ibp_label, replace_subject,
                          replace_test_function)
from gusto.recovery import Recoverer
=======
from gusto.configuration import (logger, DEBUG, TransportEquationType,
                                 EmbeddedDGOptions, RecoveryOptions)
from gusto.labels import (time_derivative, transporting_velocity, prognostic, subject,
                          transport, ibp_label, replace_subject, replace_test_function)
from gusto.recovery import Recoverer, ReversibleRecoverer
>>>>>>> 29154b57
from gusto.fml.form_manipulation_labelling import Term, all_terms, drop
from gusto.transport_forms import advection_form, continuity_form


__all__ = ["ForwardEuler", "BackwardEuler", "SSPRK3", "RK4", "Heun",
           "ThetaMethod", "ImplicitMidpoint", "BDF2"]


def is_cg(V):
    """
    Checks if a :class:`FunctionSpace` is continuous.

    Function to check if a given space, V, is CG. Broken elements are always
    discontinuous; for vector elements we check the names of the Sobolev spaces
    of the subelements and for all other elements we just check the Sobolev
    space name.

    Args:
        V (:class:`FunctionSpace`): the space to check.
    """
    ele = V.ufl_element()
    if isinstance(ele, BrokenElement):
        return False
    elif type(ele) == VectorElement:
        return all([e.sobolev_space().name == "H1" for e in ele._sub_elements])
    else:
        return V.ufl_element().sobolev_space().name == "H1"


def embedded_dg(original_apply):
    """Decorator to add steps for embedded DG method."""
    def get_apply(self, x_out, x_in):

        if self.discretisation_option in ["embedded_dg", "recovered"]:

            def new_apply(self, x_out, x_in):

                self.pre_apply(x_in, self.discretisation_option)
                original_apply(self, self.xdg_out, self.xdg_in)
                self.post_apply(x_out, self.discretisation_option)

            return new_apply(self, x_out, x_in)

        else:

            return original_apply(self, x_out, x_in)

    return get_apply


class TimeDiscretisation(object, metaclass=ABCMeta):
    """Base class for time discretisation schemes."""

    def __init__(self, state, field_name=None, solver_parameters=None,
                 limiter=None, options=None):
        """
        Args:
            state (:class:`State`): the model's state object.
            field_name (str, optional): name of the field to be evolved.
                Defaults to None.
            solver_parameters (dict, optional): dictionary of parameters to
                pass to the underlying solver. Defaults to None.
            limiter (:class:`Limiter` object, optional): a limiter to apply to
                the evolving field to enforce monotonicity. Defaults to None.
            options (:class:`AdvectionOptions`, optional): an object containing
                options to either be passed to the spatial discretisation, or
                to control the "wrapper" methods, such as Embedded DG or a
                recovery method. Defaults to None.
        """
        self.state = state
        self.field_name = field_name

        self.dt = self.state.dt

        self.limiter = limiter

        self.options = options
        if options is not None:
            self.discretisation_option = options.name
        else:
            self.discretisation_option = None

        # get default solver options if none passed in
        if solver_parameters is None:
            self.solver_parameters = {'ksp_type': 'cg',
                                      'pc_type': 'bjacobi',
                                      'sub_pc_type': 'ilu'}
        else:
            self.solver_parameters = solver_parameters
            if logger.isEnabledFor(DEBUG):
                self.solver_parameters["ksp_monitor_true_residual"] = None

    def setup(self, equation, uadv=None, apply_bcs=True, *active_labels):
        """
        Set up the time discretisation based on the equation.

        Args:
            equation (:class:`PrognosticEquation`): the model's equation.
            uadv (:class:`ufl.Expr`, optional): the transporting velocity.
                Defaults to None.
            apply_bcs (bool, optional): whether to apply the equation's boundary
                conditions. Defaults to True.
            *active_labels (:class:`Label`): labels indicating which terms of
                the equation to include.
        """
        self.residual = equation.residual

        if self.field_name is not None:
            self.idx = equation.field_names.index(self.field_name)
            self.fs = self.state.fields(self.field_name).function_space()
            self.residual = self.residual.label_map(
                lambda t: t.get(prognostic) == self.field_name,
                lambda t: Term(
                    split_form(t.form)[self.idx].form,
                    t.labels),
                drop)
            bcs = equation.bcs[self.field_name]

        else:
            self.field_name = equation.field_name
            self.fs = equation.function_space
            self.idx = None
            if type(self.fs.ufl_element()) is MixedElement:
                bcs = [bc for _, bcs in equation.bcs.items() for bc in bcs]
            else:
                bcs = equation.bcs[self.field_name]

        if len(active_labels) > 0:
            self.residual = self.residual.label_map(
                lambda t: any(t.has_label(time_derivative, *active_labels)),
                map_if_false=drop)

        self.evaluate_source = []
        for t in self.residual:
            if t.has_label(physics):
                self.evaluate_source.append(t.get(physics))

        options = self.options

        # -------------------------------------------------------------------- #
        # Routines relating to transport
        # -------------------------------------------------------------------- #

        if hasattr(self.options, 'ibp'):
            self.replace_transport_term()
        self.replace_transporting_velocity(uadv)

        # -------------------------------------------------------------------- #
        # Wrappers for embedded / recovery methods
        # -------------------------------------------------------------------- #

        if self.discretisation_option in ["embedded_dg", "recovered"]:
            # construct the embedding space if not specified
            if options.embedding_space is None:
                V_elt = BrokenElement(self.fs.ufl_element())
                self.fs = FunctionSpace(self.state.mesh, V_elt)
            else:
                self.fs = options.embedding_space
            self.xdg_in = Function(self.fs)
            self.xdg_out = Function(self.fs)
            if self.idx is None:
                self.x_projected = Function(equation.function_space)
            else:
                self.x_projected = Function(self.state.fields(self.field_name).function_space())
            new_test = TestFunction(self.fs)
            parameters = {'ksp_type': 'cg',
                          'pc_type': 'bjacobi',
                          'sub_pc_type': 'ilu'}

        # -------------------------------------------------------------------- #
        # Make boundary conditions
        # -------------------------------------------------------------------- #

        if not apply_bcs:
            self.bcs = None
        elif self.discretisation_option in ["embedded_dg", "recovered"]:
            # Transfer boundary conditions onto test function space
            self.bcs = [DirichletBC(self.fs, bc.function_arg, bc.sub_domain) for bc in bcs]
        else:
            self.bcs = bcs

        # -------------------------------------------------------------------- #
        # Modify test function for SUPG methods
        # -------------------------------------------------------------------- #

        if self.discretisation_option == "supg":
            # construct tau, if it is not specified
            dim = self.state.mesh.topological_dimension()
            if options.tau is not None:
                # if tau is provided, check that is has the right size
                tau = options.tau
                assert as_ufl(tau).ufl_shape == (dim, dim), "Provided tau has incorrect shape!"
            else:
                # create tuple of default values of size dim
                default_vals = [options.default*self.dt]*dim
                # check for directions is which the space is discontinuous
                # so that we don't apply supg in that direction
                if is_cg(self.fs):
                    vals = default_vals
                else:
                    space = self.fs.ufl_element().sobolev_space()
                    if space.name in ["HDiv", "DirectionalH"]:
                        vals = [default_vals[i] if space[i].name == "H1"
                                else 0. for i in range(dim)]
                    else:
                        raise ValueError("I don't know what to do with space %s" % space)
                tau = Constant(tuple([
                    tuple(
                        [vals[j] if i == j else 0. for i, v in enumerate(vals)]
                    ) for j in range(dim)])
                )
                self.solver_parameters = {'ksp_type': 'gmres',
                                          'pc_type': 'bjacobi',
                                          'sub_pc_type': 'ilu'}

            test = TestFunction(self.fs)
            new_test = test + dot(dot(uadv, tau), grad(test))

        if self.discretisation_option is not None:
            # replace the original test function with one defined on
            # the embedding space, as this is the space where the
            # the problem will be solved
            self.residual = self.residual.label_map(
                all_terms,
                map_if_true=replace_test_function(new_test))

        if self.discretisation_option == "embedded_dg":
            self.interp_back = False
            if self.limiter is None:
                self.x_out_projector = Projector(self.xdg_out, self.x_projected,
                                                 solver_parameters=parameters)
            else:
                self.x_out_projector = Recoverer(self.xdg_out, self.x_projected)

        if self.discretisation_option == "recovered":
            # set up the necessary functions
            self.x_in = Function(self.state.fields(self.field_name).function_space())

            # Operator to recover to higher discontinuous space
            self.x_recoverer = ReversibleRecoverer(self.x_in, self.xdg_in, options)

            self.interp_back = (options.project_low_method == 'interpolate')
            if options.project_low_method == 'interpolate':
                self.x_out_projector = Interpolator(self.xdg_out, self.x_projected)
            elif options.project_low_method == 'project':
                self.x_out_projector = Projector(self.xdg_out, self.x_projected)
            elif options.project_low_method == 'recover':
                self.x_out_projector = Recoverer(self.xdg_out, self.x_projected, method=options.broken_method)

            if self.limiter is not None and options.project_low_method != 'recover':
                logger.warning('A limiter has been requested for a recovered transport scheme, but the method for projecting back is not recovery')

        # setup required functions
        self.x_out = Function(self.fs)
        self.x1 = Function(self.fs)

    def pre_apply(self, x_in, discretisation_option):
        """
        Extra steps to the discretisation if using a "wrapper" method.

        Performs extra steps before the generic apply method if the whole method
        is a "wrapper" around some existing discretisation. For instance, if
        using an embedded or recovered method this routine performs the
        transformation to the function space in which the discretisation is
        computed.

        Args:
            x_in (:class:`Function`): the original field to be evolved.
            discretisation_option (str): specifies the "wrapper" method.
        """
        if discretisation_option == "embedded_dg":
            try:
                self.xdg_in.interpolate(x_in)
            except NotImplementedError:
                self.xdg_in.project(x_in)

        elif discretisation_option == "recovered":
            self.x_in.assign(x_in)
            self.x_recoverer.project()

        else:
            raise ValueError(
                f'discretisation_option {discretisation_option} not recognised')

    def post_apply(self, x_out, discretisation_option):
        """
        Extra steps to the discretisation if using a "wrapper" method.

        Performs projection steps after the generic apply method if the whole
        method is a "wrapper" around some existing discretisation. This
        generally returns a field to its original space. For the case of the
        recovered scheme, there are two options dependent on whether
        the scheme is limited or not.

        Args:
            x_out (:class:`Function`): the outgoing field to be computed.
            discretisation_option (str): specifies the "wrapper" method.
        """
        self.x_out_projector.interpolate() if self.interp_back else self.x_out_projector.project()
        x_out.assign(self.x_projected)

    @property
    def nlevels(self):
        return 1

    @abstractproperty
    def lhs(self):
        """Set up the discretisation's left hand side (the time derivative)."""
        l = self.residual.label_map(
            lambda t: t.has_label(time_derivative),
            map_if_true=replace_subject(self.x_out, self.idx),
            map_if_false=drop)

        return l.form

    @abstractproperty
    def rhs(self):
        """Set up the time discretisation's right hand side."""
        r = self.residual.label_map(
            all_terms,
            map_if_true=replace_subject(self.x1, self.idx))

        r = r.label_map(
            lambda t: t.has_label(time_derivative),
            map_if_false=lambda t: -self.dt*t)

        return r.form

    def replace_transport_term(self):
        """
        Replaces a transport term with some other transport term.

        This routine allows the default transport term to be replaced with a
        different one, specified through the transport options. This is
        necessary because when the prognostic equations are declared,
        the particular transport scheme is not known. The details of the new
        transport term are stored in the time discretisation's options object.
        """
        # Extract transport term of equation
        old_transport_term_list = self.residual.label_map(
            lambda t: t.has_label(transport), map_if_false=drop)

        # If there are more transport terms, extract only the one for this variable
        if len(old_transport_term_list.terms) > 1:
            raise NotImplementedError('Cannot replace transport terms when there are more than one')

        # Then we should only have one transport term
        old_transport_term = old_transport_term_list.terms[0]

        # If the transport term has an ibp label, then it could be replaced
        if old_transport_term.has_label(ibp_label) and hasattr(self.options, 'ibp'):
            # Do the options specify a different ibp to the old transport term?
            if old_transport_term.labels['ibp'] != self.options.ibp:
                # Set up a new transport term
                field = self.state.fields(self.field_name)
                test = TestFunction(self.fs)

                # Set up new transport term (depending on the type of transport equation)
                if old_transport_term.labels['transport'] == TransportEquationType.advective:
                    new_transport_term = advection_form(self.state, test, field, ibp=self.options.ibp)
                elif old_transport_term.labels['transport'] == TransportEquationType.conservative:
                    new_transport_term = continuity_form(self.state, test, field, ibp=self.options.ibp)
                else:
                    raise NotImplementedError(f'Replacement of transport term not implemented yet for {old_transport_term.labels["transport"]}')

                # Finally, drop the old transport term and add the new one
                self.residual = self.residual.label_map(
                    lambda t: t.has_label(transport), map_if_true=drop)
                self.residual += subject(new_transport_term, field)

    def replace_transporting_velocity(self, uadv):
        """
        Replace the transport velocity.

        Args:
            uadv (:class:`ufl.Expr`): the new transporting velocity.
        """
        # replace the transporting velocity in any terms that contain it
        if any([t.has_label(transporting_velocity) for t in self.residual]):
            assert uadv is not None
            if uadv == "prognostic":
                self.residual = self.residual.label_map(
                    lambda t: t.has_label(transporting_velocity),
                    map_if_true=lambda t: Term(ufl.replace(
                        t.form, {t.get(transporting_velocity): split(t.get(subject))[0]}), t.labels)
                )
            else:
                self.residual = self.residual.label_map(
                    lambda t: t.has_label(transporting_velocity),
                    map_if_true=lambda t: Term(ufl.replace(
                        t.form, {t.get(transporting_velocity): uadv}), t.labels)
                )
            self.residual = transporting_velocity.update_value(self.residual, uadv)

    @cached_property
    def solver(self):
        """Set up the problem and the solver."""
        # setup solver using lhs and rhs defined in derived class
        problem = NonlinearVariationalProblem(self.lhs-self.rhs, self.x_out, bcs=self.bcs)
        solver_name = self.field_name+self.__class__.__name__
        return NonlinearVariationalSolver(problem, solver_parameters=self.solver_parameters, options_prefix=solver_name)

    @abstractmethod
    def apply(self, x_out, x_in):
        """
        Apply the time discretisation to advance one whole time step.

        Args:
            x_out (:class:`Function`): the output field to be computed.
            x_in (:class:`Function`): the input field.
        """
        pass


class ExplicitTimeDiscretisation(TimeDiscretisation):
    """Base class for explicit time discretisations."""

    def __init__(self, state, field_name=None, subcycles=None,
                 solver_parameters=None, limiter=None, options=None):
        """
        Args:
            state (:class:`State`): the model's state object.
            field_name (str, optional): name of the field to be evolved.
                Defaults to None.
            subcycles (int, optional): the number of sub-steps to perform.
                Defaults to None.
            solver_parameters (dict, optional): dictionary of parameters to
                pass to the underlying solver. Defaults to None.
            limiter (:class:`Limiter` object, optional): a limiter to apply to
                the evolving field to enforce monotonicity. Defaults to None.
            options (:class:`AdvectionOptions`, optional): an object containing
                options to either be passed to the spatial discretisation, or
                to control the "wrapper" methods, such as Embedded DG or a
                recovery method. Defaults to None.
        """
        super().__init__(state, field_name,
                         solver_parameters=solver_parameters,
                         limiter=limiter, options=options)

        self.subcycles = subcycles

    def setup(self, equation, uadv, apply_bcs=True, *active_labels):
        """
        Set up the time discretisation based on the equation.

        Args:
            equation (:class:`PrognosticEquation`): the model's equation.
            uadv (:class:`ufl.Expr`, optional): the transporting velocity.
                Defaults to None.
            *active_labels (:class:`Label`): labels indicating which terms of
                the equation to include.
        """
        super().setup(equation, uadv, apply_bcs, *active_labels)

        # if user has specified a number of subcycles, then save this
        # and rescale dt accordingly; else perform just one cycle using dt
        if self.subcycles is not None:
            self.dt = self.dt/self.subcycles
            self.ncycles = self.subcycles
        else:
            self.dt = self.dt
            self.ncycles = 1
        self.x0 = Function(self.fs)
        self.x1 = Function(self.fs)

    @abstractmethod
    def apply_cycle(self, x_out, x_in):
        """
        Apply the time discretisation through a single sub-step.

        Args:
            x_out (:class:`Function`): the output field to be computed.
            x_in (:class:`Function`): the input field.
        """
        pass

    @embedded_dg
    def apply(self, x_out, x_in):
        """
        Apply the time discretisation to advance one whole time step.

        Args:
            x_out (:class:`Function`): the output field to be computed.
            x_in (:class:`Function`): the input field.
        """
        self.x0.assign(x_in)
        for i in range(self.ncycles):
<<<<<<< HEAD
            for evaluate in self.evaluate_source:
                evaluate(x_in, self.dt)
            self.apply_cycle(self.x0, self.x1)
=======
            self.apply_cycle(self.x1, self.x0)
>>>>>>> 29154b57
            self.x0.assign(self.x1)
        x_out.assign(self.x1)


class ForwardEuler(ExplicitTimeDiscretisation):
    """
    Implements the forward Euler timestepping scheme.

    The forward Euler method for operator F is the most simple explicit scheme:
    y^(n+1) = y^n + dt*F[y^n].
    """

    @cached_property
    def lhs(self):
        """Set up the discretisation's left hand side (the time derivative)."""
        return super(ForwardEuler, self).lhs

    @cached_property
    def rhs(self):
        """Set up the time discretisation's right hand side."""
        return super(ForwardEuler, self).rhs

    def apply_cycle(self, x_out, x_in):
        """
        Apply the time discretisation through a single sub-step.

        Args:
            x_in (:class:`Function`): the input field.
            x_out (:class:`Function`): the output field to be computed.
        """
        self.x1.assign(x_in)
        self.solver.solve()
        x_out.assign(self.x_out)


class SSPRK3(ExplicitTimeDiscretisation):
    u"""
    Implements the 3-stage Strong-Stability-Prevering Runge-Kutta method.

    The 3-stage Strong-Stability-Preserving Runge-Kutta method (SSPRK), for
    solving ∂y/∂t = F(y). It can be written as:

    y_1 = y^n + F[y^n]
    y_2 = (3/4)y^n + (1/4)(y_1 + F[y_1])
    y^(n+1) = (1/3)y^n + (2/3)(y_2 + F[y_2])

    where superscripts indicate the time-level and subscripts indicate the stage
    number. See e.g. Shu and Osher (1988).
    """

    @cached_property
    def lhs(self):
        """Set up the discretisation's left hand side (the time derivative)."""
        return super(SSPRK3, self).lhs

    @cached_property
    def rhs(self):
        """Set up the time discretisation's right hand side."""
        return super(SSPRK3, self).rhs

    def solve_stage(self, x_in, stage):
        """
        Perform a single stage of the Runge-Kutta scheme.

        Args:
            x_in (:class:`Function`): field at the start of the stage.
            stage (int): index of the stage.
        """
        if stage == 0:
            self.solver.solve()
            self.x1.assign(self.x_out)

        elif stage == 1:
            self.solver.solve()
            self.x1.assign(0.75*x_in + 0.25*self.x_out)

        elif stage == 2:
            self.solver.solve()
            self.x1.assign((1./3.)*x_in + (2./3.)*self.x_out)

        if self.limiter is not None:
            self.limiter.apply(self.x1)

    def apply_cycle(self, x_out, x_in):
        """
        Apply the time discretisation through a single sub-step.

        Args:
            x_out (:class:`Function`): the output field to be computed.
            x_in (:class:`Function`): the input field.
        """
        if self.limiter is not None:
            self.limiter.apply(x_in)

        self.x1.assign(x_in)
        for i in range(3):
            self.solve_stage(x_in, i)
        x_out.assign(self.x1)


class RK4(ExplicitTimeDiscretisation):
    u"""
    Implements the classic 4-stage Runge-Kutta method.

    The classic 4-stage Runge-Kutta method for solving ∂y/∂t = F(y). It can be
    written as:

    k1 = F[y^n]
    k2 = F[y^n + 1/2*dt*k1]
    k3 = F[y^n + 1/2*dt*k2]
    k4 = F[y^n + dt*k3]
    y^(n+1) = y^n + (1/6) * dt * (k1 + 2*k2 + 2*k3 + k4)

    where superscripts indicate the time-level.
    """

    def setup(self, equation, uadv, *active_labels):
        """
        Set up the time discretisation based on the equation.

        Args:
            equation (:class:`PrognosticEquation`): the model's equation.
            uadv (:class:`ufl.Expr`, optional): the transporting velocity.
                Defaults to None.
            *active_labels (:class:`Label`): labels indicating which terms of
                the equation to include.
        """
        super().setup(equation, uadv, *active_labels)

        self.k1 = Function(self.fs)
        self.k2 = Function(self.fs)
        self.k3 = Function(self.fs)
        self.k4 = Function(self.fs)

    @cached_property
    def lhs(self):
        """Set up the discretisation's left hand side (the time derivative)."""
        l = self.residual.label_map(
            lambda t: t.has_label(time_derivative),
            map_if_true=replace_subject(self.x_out, self.idx),
            map_if_false=drop)

        return l.form

    @cached_property
    def rhs(self):
        """Set up the time discretisation's right hand side."""
        r = self.residual.label_map(
            all_terms,
            map_if_true=replace_subject(self.x1, self.idx))

        r = r.label_map(
            lambda t: t.has_label(time_derivative),
            map_if_true=drop,
            map_if_false=lambda t: -1*t)

        return r.form

    def solve_stage(self, x_in, stage):
        """
        Perform a single stage of the Runge-Kutta scheme.

        Args:
            x_in (:class:`Function`): field at the start of the stage.
            stage (int): index of the stage.
        """
        if stage == 0:
            self.solver.solve()
            self.k1.assign(self.x_out)
            self.x1.assign(x_in + 0.5 * self.dt * self.k1)

        elif stage == 1:
            self.solver.solve()
            self.k2.assign(self.x_out)
            self.x1.assign(x_in + 0.5 * self.dt * self.k2)

        elif stage == 2:
            self.solver.solve()
            self.k3.assign(self.x_out)
            self.x1.assign(x_in + self.dt * self.k3)

        elif stage == 3:
            self.solver.solve()
            self.k4.assign(self.x_out)
            self.x1.assign(x_in + 1/6 * self.dt * (self.k1 + 2*self.k2 + 2*self.k3 + self.k4))

    def apply_cycle(self, x_out, x_in):
        """
        Apply the time discretisation through a single sub-step.

        Args:
            x_in (:class:`Function`): the input field.
            x_out (:class:`Function`): the output field to be computed.
        """
        if self.limiter is not None:
            self.limiter.apply(x_in)

        self.x1.assign(x_in)

        for i in range(4):
            self.solve_stage(x_in, i)
        x_out.assign(self.x1)


class Heun(ExplicitTimeDiscretisation):
    u"""
    Implements Heun's method.

    The 2-stage Runge-Kutta scheme known as Heun's method,for solving
    ∂y/∂t = F(y). It can be written as:

    y_1 = F[y^n]
    y^(n+1) = (1/2)y^n + (1/2)F[y_1]

    where superscripts indicate the time-level and subscripts indicate the stage
    number.
    """
    @cached_property
    def lhs(self):
        """Set up the discretisation's left hand side (the time derivative)."""
        return super(Heun, self).lhs

    @cached_property
    def rhs(self):
        """Set up the time discretisation's right hand side."""
        return super(Heun, self).rhs

    def solve_stage(self, x_in, stage):
        """
        Perform a single stage of the Runge-Kutta scheme.

        Args:
            x_in (:class:`Function`): field at the start of the stage.
            stage (int): index of the stage.
        """
        if stage == 0:
            self.solver.solve()
            self.x1.assign(self.x_out)

        elif stage == 1:
            self.solver.solve()
            self.x1.assign(0.5 * x_in + 0.5 * (self.x_out))

    def apply_cycle(self, x_out, x_in):
        """
        Apply the time discretisation through a single sub-step.

        Args:
            x_in (:class:`Function`): the input field.
            x_out (:class:`Function`): the output field to be computed.
        """
        if self.limiter is not None:
            self.limiter.apply(x_in)

        self.x1.assign(x_in)
        for i in range(2):
            self.solve_stage(x_in, i)
        x_out.assign(self.x1)


class BackwardEuler(TimeDiscretisation):
    """
    Implements the backward Euler timestepping scheme.

    The backward Euler method for operator F is the most simple implicit scheme:
    y^(n+1) = y^n + dt*F[y^(n+1)].
    """
    def __init__(self, state, field_name=None, solver_parameters=None,
                 limiter=None, options=None):
        """
        Args:
            state (:class:`State`): the model's state object.
            field_name (str, optional): name of the field to be evolved.
                Defaults to None.
            subcycles (int, optional): the number of sub-steps to perform.
                Defaults to None.
            solver_parameters (dict, optional): dictionary of parameters to
                pass to the underlying solver. Defaults to None.
            limiter (:class:`Limiter` object, optional): a limiter to apply to
                the evolving field to enforce monotonicity. Defaults to None.
            options (:class:`AdvectionOptions`, optional): an object containing
                options to either be passed to the spatial discretisation, or
                to control the "wrapper" methods. Defaults to None.

        Raises:
            NotImplementedError: if options is an instance of
            EmbeddedDGOptions or RecoveryOptions
        """
        if isinstance(options, (EmbeddedDGOptions, RecoveryOptions)):
            raise NotImplementedError("Only SUPG advection options have been implemented for this time discretisation")
        super().__init__(state=state, field_name=field_name,
                         solver_parameters=solver_parameters,
                         limiter=limiter, options=options)

    @property
    def lhs(self):
        """Set up the discretisation's left hand side (the time derivative)."""
        l = self.residual.label_map(
            all_terms,
            map_if_true=replace_subject(self.x_out, self.idx))
        l = l.label_map(lambda t: t.has_label(time_derivative),
                        map_if_false=lambda t: self.dt*t)

        return l.form

    @property
    def rhs(self):
        """Set up the time discretisation's right hand side."""
        r = self.residual.label_map(
            lambda t: t.has_label(time_derivative),
            map_if_true=replace_subject(self.x1, self.idx),
            map_if_false=drop)

        return r.form

    def apply(self, x_out, x_in):
        """
        Apply the time discretisation to advance one whole time step.

        Args:
            x_out (:class:`Function`): the output field to be computed.
            x_in (:class:`Function`): the input field.
        """
        self.x1.assign(x_in)
        self.solver.solve()
        x_out.assign(self.x_out)


class ThetaMethod(TimeDiscretisation):
    """
    Implements the theta implicit-explicit timestepping method.

    The theta implicit-explicit timestepping method for operator F is written as
    y^(n+1) = y^n + dt*(1-theta)*F[y^n] + dt*theta*F[y^(n+1)]
    for off-centring parameter theta.
    """

    def __init__(self, state, field_name=None, theta=None,
                 solver_parameters=None, options=None):
        """
        Args:
            state (:class:`State`): the model's state object.
            field_name (str, optional): name of the field to be evolved.
                Defaults to None.
            theta (float, optional): the off-centring parameter. theta = 1
                corresponds to a backward Euler method. Defaults to None.
            solver_parameters (dict, optional): dictionary of parameters to
                pass to the underlying solver. Defaults to None.
            options (:class:`AdvectionOptions`, optional): an object containing
                options to either be passed to the spatial discretisation, or
                to control the "wrapper" methods, such as Embedded DG or a
                recovery method. Defaults to None.

        Raises:
            ValueError: if theta is not provided.
        """
        # TODO: would this be better as a non-optional argument? Or should the
        # check be on the provided value?
        if theta is None:
            raise ValueError("please provide a value for theta between 0 and 1")
        if isinstance(options, (EmbeddedDGOptions, RecoveryOptions)):
            raise NotImplementedError("Only SUPG advection options have been implemented for this time discretisation")
        if not solver_parameters:
            # theta method leads to asymmetric matrix, per lhs function below,
            # so don't use CG
            solver_parameters = {'ksp_type': 'gmres',
                                 'pc_type': 'bjacobi',
                                 'sub_pc_type': 'ilu'}

        super().__init__(state, field_name,
                         solver_parameters=solver_parameters,
                         options=options)

        self.theta = theta

    @cached_property
    def lhs(self):
        """Set up the discretisation's left hand side (the time derivative)."""
        l = self.residual.label_map(
            all_terms,
            map_if_true=replace_subject(self.x_out, self.idx))
        l = l.label_map(lambda t: t.has_label(time_derivative),
                        map_if_false=lambda t: self.theta*self.dt*t)

        return l.form

    @cached_property
    def rhs(self):
        """Set up the time discretisation's right hand side."""
        r = self.residual.label_map(
            all_terms,
            map_if_true=replace_subject(self.x1, self.idx))
        r = r.label_map(lambda t: t.has_label(time_derivative),
                        map_if_false=lambda t: -(1-self.theta)*self.dt*t)

        return r.form

    def apply(self, x_out, x_in):
        """
        Apply the time discretisation to advance one whole time step.

        Args:
            x_out (:class:`Function`): the output field to be computed.
            x_in (:class:`Function`): the input field.
        """
        self.x1.assign(x_in)
        self.solver.solve()
        x_out.assign(self.x_out)


class ImplicitMidpoint(ThetaMethod):
    """
    Implements the implicit midpoint timestepping method.

    The implicit midpoint timestepping method for operator F is written as
    y^(n+1) = y^n + dt/2*F[y^n] + dt/2*F[y^(n+1)].
    It is equivalent to the "theta" method with theta = 1/2.
    """

    def __init__(self, state, field_name=None, solver_parameters=None,
                 options=None):
        """
        Args:
            state (:class:`State`): the model's state object.
            field_name (str, optional): name of the field to be evolved.
                Defaults to None.
            solver_parameters (dict, optional): dictionary of parameters to
                pass to the underlying solver. Defaults to None.
            options (:class:`AdvectionOptions`, optional): an object containing
                options to either be passed to the spatial discretisation, or
                to control the "wrapper" methods, such as Embedded DG or a
                recovery method. Defaults to None.
        """
        super().__init__(state, field_name, theta=0.5,
                         solver_parameters=solver_parameters,
                         options=options)


class MultilevelTimeDiscretisation(TimeDiscretisation):
    """Base class for multi-level timesteppers"""

    def __init__(self, state, field_name=None, solver_parameters=None,
                 limiter=None, options=None):
        """
        Args:
            state (:class:`State`): the model's state object.
            field_name (str, optional): name of the field to be evolved.
                Defaults to None.
            solver_parameters (dict, optional): dictionary of parameters to
                pass to the underlying solver. Defaults to None.
            limiter (:class:`Limiter` object, optional): a limiter to apply to
                the evolving field to enforce monotonicity. Defaults to None.
            options (:class:`AdvectionOptions`, optional): an object containing
                options to either be passed to the spatial discretisation, or
                to control the "wrapper" methods, such as Embedded DG or a
                recovery method. Defaults to None.
        """
        if isinstance(options, (EmbeddedDGOptions, RecoveryOptions)):
            raise NotImplementedError("Only SUPG advection options have been implemented for this time discretisation")
        super().__init__(state=state, field_name=field_name,
                         solver_parameters=solver_parameters,
                         limiter=limiter, options=options)
        self.initial_timesteps = 0

    @abstractproperty
    def nlevels(self):
        pass

    def setup(self, equation, uadv=None, apply_bcs=True, *active_labels):
        super().setup(equation=equation, uadv=uadv, apply_bcs=apply_bcs,
                      *active_labels)
        for n in range(self.nlevels, 1, -1):
            setattr(self, "xnm%i" % (n-1), Function(self.fs))


class BDF2(MultilevelTimeDiscretisation):

    @property
    def nlevels(self):
        return 2

    @property
    def lhs0(self):
        """Set up the discretisation's left hand side (the time derivative)."""
        l = self.residual.label_map(
            all_terms,
            map_if_true=replace_subject(self.x_out, self.idx))
        l = l.label_map(lambda t: t.has_label(time_derivative),
                        map_if_false=lambda t: self.dt*t)

        return l.form

    @property
    def rhs0(self):
        """Set up the time discretisation's right hand side."""
        r = self.residual.label_map(
            lambda t: t.has_label(time_derivative),
            map_if_true=replace_subject(self.x1, self.idx),
            map_if_false=drop)

        return r.form

    @property
    def lhs(self):
        """Set up the discretisation's left hand side (the time derivative)."""
        l = self.residual.label_map(
            all_terms,
            map_if_true=replace_subject(self.x_out, self.idx))
        l = l.label_map(lambda t: t.has_label(time_derivative),
                        map_if_false=lambda t: (2/3)*self.dt*t)

        return l.form

    @property
    def rhs(self):
        """Set up the time discretisation's right hand side."""
        xn = self.residual.label_map(
            lambda t: t.has_label(time_derivative),
            map_if_true=replace_subject(self.x1, self.idx),
            map_if_false=drop)
        xnm1 = self.residual.label_map(
            lambda t: t.has_label(time_derivative),
            map_if_true=replace_subject(self.xnm1, self.idx),
            map_if_false=drop)

        r = (4/3.) * xn - (1/3.) * xnm1

        return r.form

    @property
    def solver0(self):
        """Set up the problem and the solver."""
        # setup solver using lhs and rhs defined in derived class
        problem = NonlinearVariationalProblem(self.lhs0-self.rhs0, self.x_out, bcs=self.bcs)
        solver_name = self.field_name+self.__class__.__name__+"0"
        return NonlinearVariationalSolver(problem, solver_parameters=self.solver_parameters, options_prefix=solver_name)

    @property
    def solver(self):
        """Set up the problem and the solver."""
        # setup solver using lhs and rhs defined in derived class
        problem = NonlinearVariationalProblem(self.lhs-self.rhs, self.x_out, bcs=self.bcs)
        solver_name = self.field_name+self.__class__.__name__
        return NonlinearVariationalSolver(problem, solver_parameters=self.solver_parameters, options_prefix=solver_name)

    def apply(self, x_out, *x_in):
        """
        Apply the time discretisation to advance one whole time step.

        Args:
            x_out (:class:`Function`): the output field to be computed.
            x_in (:class:`Function`): the input field(s).
        """
        if self.initial_timesteps < self.nlevels-1:
            self.initial_timesteps += 1
            solver = self.solver0
        else:
            solver = self.solver

        self.xnm1.assign(x_in[0])
        self.x1.assign(x_in[1])
        solver.solve()
        x_out.assign(self.x_out)<|MERGE_RESOLUTION|>--- conflicted
+++ resolved
@@ -14,20 +14,12 @@
 from firedrake.formmanipulation import split_form
 from firedrake.utils import cached_property
 import ufl
-<<<<<<< HEAD
-from gusto.configuration import logger, DEBUG, TransportEquationType
-from gusto.labels import (time_derivative, transporting_velocity,
-                          prognostic, subject, physics,
-                          transport, ibp_label, replace_subject,
-                          replace_test_function)
-from gusto.recovery import Recoverer
-=======
 from gusto.configuration import (logger, DEBUG, TransportEquationType,
                                  EmbeddedDGOptions, RecoveryOptions)
-from gusto.labels import (time_derivative, transporting_velocity, prognostic, subject,
-                          transport, ibp_label, replace_subject, replace_test_function)
+from gusto.labels import (time_derivative, transporting_velocity, prognostic,
+                          subject, physics, transport, ibp_label,
+                          replace_subject, replace_test_function)
 from gusto.recovery import Recoverer, ReversibleRecoverer
->>>>>>> 29154b57
 from gusto.fml.form_manipulation_labelling import Term, all_terms, drop
 from gusto.transport_forms import advection_form, continuity_form
 
@@ -515,13 +507,9 @@
         """
         self.x0.assign(x_in)
         for i in range(self.ncycles):
-<<<<<<< HEAD
             for evaluate in self.evaluate_source:
                 evaluate(x_in, self.dt)
-            self.apply_cycle(self.x0, self.x1)
-=======
             self.apply_cycle(self.x1, self.x0)
->>>>>>> 29154b57
             self.x0.assign(self.x1)
         x_out.assign(self.x1)
 
