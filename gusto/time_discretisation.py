--- conflicted
+++ resolved
@@ -6,14 +6,9 @@
 """
 
 from abc import ABCMeta, abstractmethod, abstractproperty
-<<<<<<< HEAD
 from firedrake import (Function, TestFunction, TestFunctions,
                        NonlinearVariationalProblem, NonlinearVariationalSolver,
                        DirichletBC, Constant, split, div, dx)
-=======
-from firedrake import (Function, TestFunction, NonlinearVariationalProblem,
-                       NonlinearVariationalSolver, DirichletBC, split, Constant)
->>>>>>> 01cb56dc
 from firedrake.formmanipulation import split_form
 from firedrake.utils import cached_property
 
@@ -30,16 +25,11 @@
 import numpy as np
 
 
-<<<<<<< HEAD
-__all__ = ["ForwardEuler", "BackwardEuler", "ExplicitMultistage", "IMEXMultistage",
-           "SSPRK3", "RK4", "Heun", "ThetaMethod", "TrapeziumRule", "BDF2", "TR_BDF2",
-           "Leapfrog", "AdamsMoulton", "AdamsBashforth", "IMEX_Euler",
-           "ARS3", "ARK2", "Trap2", "SSP3"]
-=======
-__all__ = ["ForwardEuler", "BackwardEuler", "ExplicitMultistage", "ImplicitMultistage",
-           "SSPRK3", "RK4", "Heun", "ThetaMethod", "TrapeziumRule", "BDF2", "TR_BDF2",
-           "Leapfrog", "AdamsMoulton", "AdamsBashforth", "ImplicitMidpoint", "QinZhang"]
->>>>>>> 01cb56dc
+__all__ = ["ForwardEuler", "BackwardEuler", "ExplicitMultistage",
+           "IMEXMultistage", "SSPRK3", "RK4", "Heun", "ThetaMethod",
+           "TrapeziumRule", "BDF2", "TR_BDF2", "Leapfrog","AdamsMoulton", 
+           "AdamsBashforth", "ImplicitMidpoint", "QinZhang",
+           "IMEX_Euler", "ARS3", "ARK2", "Trap2", "SSP3"]
 
 
 def wrapper_apply(original_apply):
@@ -258,7 +248,6 @@
         pass
 
 
-<<<<<<< HEAD
 class IMEXMultistage(TimeDiscretisation):
     """
     A class for implementing general IMEX multistage (Runge-Kutta)
@@ -267,19 +256,10 @@
     ∂y/∂t = F(y) + S(y)                                                       \n
 
     Where F are implicit fast terms, and S are explicit slow terms.           \n
-=======
-class ImplicitMultistage(TimeDiscretisation):
-    """
-    A class for implementing general diagonally implicit multistage (Runge-Kutta)
-    methods based on its Butcher tableau.
-
-    Unlike the explicit method, all upper diagonal a_ij elements are non-zero for implicit methods.
->>>>>>> 01cb56dc
 
     There are three steps to move from the current solution, y^n, to the new one, y^{n+1}
 
     For each i = 1, s  in an s stage method
-<<<<<<< HEAD
     we compute the intermediate solutions:                                    \n
     y_i = y^n + dt*(a_i1*F(y_1) + a_i2*F(y_2)+ ... + a_ii*F(y_i))             \n
               + dt*(d_i1*S(y_1) + d_i2*S(y_2)+ ... + d_{i,i-1}*S(y_{i-1}))
@@ -313,60 +293,18 @@
 
     def __init__(self, domain, butcher_imp, butcher_exp, field_name=None,
                  solver_parameters=None, limiter=None, options=None):
-=======
-    we have the intermediate solutions:                                       \n
-    y_i = y^n +  dt*(a_i1*k_1 + a_i2*k_2 + ... + a_ii*k_i)                    \n
-    We compute the gradient at the intermediate location, k_i = F(y_i)        \n
-
-    At the last stage, compute the new solution by:                           \n
-    y^{n+1} = y^n + dt*(b_1*k_1 + b_2*k_2 + .... + b_s*k_s)                   \n
-
-    """
-    # ---------------------------------------------------------------------------
-    # Butcher tableau for a s-th order
-    # diagonally implicit scheme:
-    #  c_0 | a_00  0    .     0
-    #  c_1 | a_10 a_11  .     0
-    #   .  |   .   .    .     .
-    #   .  |   .   .    .     .
-    #  c_s | a_s0 a_s1  .    a_ss
-    #   -------------------------
-    #      |  b_1  b_2  ...  b_s
-    #
-    #
-    # The corresponding square 'butcher_matrix' is:
-    #
-    #  [a_00   0   .       0  ]
-    #  [a_10 a_11  .       0  ]
-    #  [  .    .   .       .  ]
-    #  [ b_0  b_1  .       b_s]
-    # ---------------------------------------------------------------------------
-
-    def __init__(self, domain, butcher_matrix, field_name=None,
-                 solver_parameters=None, limiter=None, options=None,):
->>>>>>> 01cb56dc
-        """
-        Args:
-            domain (:class:`Domain`): the model's domain object, containing the
-                mesh and the compatible function spaces.
-<<<<<<< HEAD
+        """
+        Args:
+            domain (:class:`Domain`): the model's domain object, containing the
+                mesh and the compatible function spaces.
             butcher_imp (:class:`numpy.ndarray`): A matrix containing the coefficients of
                 a butcher tableau defining a given implicit Runge Kutta time discretisation.
             butcher_exp (:class:`numpy.ndarray`): A matrix containing the coefficients of
                 a butcher tableau defining a given explicit Runge Kutta time discretisation.
-=======
-            butcher_matrix (numpy array): A matrix containing the coefficients of
-                a butcher tableau defining a given Runge Kutta time discretisation.
->>>>>>> 01cb56dc
-            field_name (str, optional): name of the field to be evolved.
-                Defaults to None.
-            solver_parameters (dict, optional): dictionary of parameters to
-                pass to the underlying solver. Defaults to None.
-<<<<<<< HEAD
-=======
-            limiter (:class:`Limiter` object, optional): a limiter to apply to
-                the evolving field to enforce monotonicity. Defaults to None.
->>>>>>> 01cb56dc
+            field_name (str, optional): name of the field to be evolved.
+                Defaults to None.
+            solver_parameters (dict, optional): dictionary of parameters to
+                pass to the underlying solver. Defaults to None.
             options (:class:`AdvectionOptions`, optional): an object containing
                 options to either be passed to the spatial discretisation, or
                 to control the "wrapper" methods, such as Embedded DG or a
@@ -374,16 +312,10 @@
         """
         super().__init__(domain, field_name=field_name,
                          solver_parameters=solver_parameters,
-<<<<<<< HEAD
                          options=options)
         self.butcher_imp = butcher_imp
         self.butcher_exp = butcher_exp
         self.nStages = int(np.shape(self.butcher_imp)[1])
-=======
-                         limiter=limiter, options=options)
-        self.butcher_matrix = butcher_matrix
-        self.nStages = int(np.shape(self.butcher_matrix)[1])
->>>>>>> 01cb56dc
 
     def setup(self, equation, apply_bcs=True, *active_labels):
         """
@@ -397,7 +329,6 @@
 
         super().setup(equation, apply_bcs, *active_labels)
 
-<<<<<<< HEAD
         # Get continuity form transport term
         for t in self.residual:
             if (t.get(transport) == TransportEquationType.conservative):
@@ -548,7 +479,200 @@
 
         self.final_solver.solve()
         x_out.assign(self.x_out)
-=======
+
+
+class ExplicitTimeDiscretisation(TimeDiscretisation):
+    """Base class for explicit time discretisations."""
+
+    def __init__(self, domain, field_name=None, fixed_subcycles=None,
+                 subcycle_by_courant=None, solver_parameters=None, limiter=None,
+                 options=None):
+        """
+        Args:
+            domain (:class:`Domain`): the model's domain object, containing the
+                mesh and the compatible function spaces.
+            field_name (str, optional): name of the field to be evolved.
+                Defaults to None.
+            fixed_subcycles (int, optional): the fixed number of sub-steps to
+                perform. This option cannot be specified with the
+                `subcycle_by_courant` argument. Defaults to None.
+            subcycle_by_courant (float, optional): specifying this option will
+                make the scheme perform adaptive sub-cycling based on the
+                Courant number. The specified argument is the maximum Courant
+                for one sub-cycle. Defaults to None, in which case adaptive
+                sub-cycling is not used. This option cannot be specified with the
+                `fixed_subcycles` argument.
+            solver_parameters (dict, optional): dictionary of parameters to
+                pass to the underlying solver. Defaults to None.
+            limiter (:class:`Limiter` object, optional): a limiter to apply to
+                the evolving field to enforce monotonicity. Defaults to None.
+            options (:class:`AdvectionOptions`, optional): an object containing
+                options to either be passed to the spatial discretisation, or
+                to control the "wrapper" methods, such as Embedded DG or a
+                recovery method. Defaults to None.
+        """
+        super().__init__(domain, field_name,
+                         solver_parameters=solver_parameters,
+                         limiter=limiter, options=options)
+
+        if fixed_subcycles is not None and subcycle_by_courant is not None:
+            raise ValueError('Cannot specify both subcycle and subcycle_by '
+                             + 'arguments to a time discretisation')
+        self.fixed_subcycles = fixed_subcycles
+        self.subcycle_by_courant = subcycle_by_courant
+
+    def setup(self, equation, apply_bcs=True, *active_labels):
+        """
+        Set up the time discretisation based on the equation.
+
+        Args:
+            equation (:class:`PrognosticEquation`): the model's equation.
+            apply_bcs (bool, optional): whether boundary conditions are to be
+                applied. Defaults to True.
+            *active_labels (:class:`Label`): labels indicating which terms of
+                the equation to include.
+        """
+        super().setup(equation, apply_bcs, *active_labels)
+
+        # if user has specified a number of fixed subcycles, then save this
+        # and rescale dt accordingly; else perform just one cycle using dt
+        if self.fixed_subcycles is not None:
+            self.dt.assign(self.dt/self.fixed_subcycles)
+            self.ncycles = self.fixed_subcycles
+        else:
+            self.dt = self.dt
+            self.ncycles = 1
+        self.x0 = Function(self.fs)
+        self.x1 = Function(self.fs)
+
+    @cached_property
+    def lhs(self):
+        """Set up the discretisation's left hand side (the time derivative)."""
+        l = self.residual.label_map(
+            lambda t: t.has_label(time_derivative),
+            map_if_true=replace_subject(self.x_out, self.idx),
+            map_if_false=drop)
+
+        return l.form
+
+    @cached_property
+    def solver(self):
+        """Set up the problem and the solver."""
+        # setup linear solver using lhs and rhs defined in derived class
+        problem = NonlinearVariationalProblem(self.lhs - self.rhs, self.x_out, bcs=self.bcs)
+        solver_name = self.field_name+self.__class__.__name__
+        # If snes_type not specified by user, set this to ksp only to avoid outer Newton iteration
+        self.solver_parameters.setdefault('snes_type', 'ksponly')
+        return NonlinearVariationalSolver(problem, solver_parameters=self.solver_parameters,
+                                          options_prefix=solver_name)
+
+    @abstractmethod
+    def apply_cycle(self, x_out, x_in):
+        """
+        Apply the time discretisation through a single sub-step.
+
+        Args:
+            x_out (:class:`Function`): the output field to be computed.
+            x_in (:class:`Function`): the input field.
+        """
+        pass
+
+    @wrapper_apply
+    def apply(self, x_out, x_in):
+        """
+        Apply the time discretisation to advance one whole time step.
+
+        Args:
+            x_out (:class:`Function`): the output field to be computed.
+            x_in (:class:`Function`): the input field.
+        """
+        # If doing adaptive subcycles, update dt and ncycles here
+        if self.subcycle_by_courant is not None:
+            self.ncycles = math.ceil(float(self.courant_max)/self.subcycle_by_courant)
+            self.dt.assign(self.original_dt/self.ncycles)
+
+        self.x0.assign(x_in)
+        for i in range(self.ncycles):
+            self.apply_cycle(self.x1, self.x0)
+            self.x0.assign(self.x1)
+        x_out.assign(self.x1)
+
+
+class ImplicitMultistage(TimeDiscretisation):
+    """
+    A class for implementing general diagonally implicit multistage (Runge-Kutta)
+    methods based on its Butcher tableau.
+
+    Unlike the explicit method, all upper diagonal a_ij elements are non-zero for implicit methods.
+
+    There are three steps to move from the current solution, y^n, to the new one, y^{n+1}
+
+    For each i = 1, s  in an s stage method
+    we have the intermediate solutions:                                       \n
+    y_i = y^n +  dt*(a_i1*k_1 + a_i2*k_2 + ... + a_ii*k_i)                    \n
+    We compute the gradient at the intermediate location, k_i = F(y_i)        \n
+
+    At the last stage, compute the new solution by:                           \n
+    y^{n+1} = y^n + dt*(b_1*k_1 + b_2*k_2 + .... + b_s*k_s)                   \n
+
+    """
+    # ---------------------------------------------------------------------------
+    # Butcher tableau for a s-th order
+    # diagonally implicit scheme:
+    #  c_0 | a_00  0    .     0
+    #  c_1 | a_10 a_11  .     0
+    #   .  |   .   .    .     .
+    #   .  |   .   .    .     .
+    #  c_s | a_s0 a_s1  .    a_ss
+    #   -------------------------
+    #      |  b_1  b_2  ...  b_s
+    #
+    #
+    # The corresponding square 'butcher_matrix' is:
+    #
+    #  [a_00   0   .       0  ]
+    #  [a_10 a_11  .       0  ]
+    #  [  .    .   .       .  ]
+    #  [ b_0  b_1  .       b_s]
+    # ---------------------------------------------------------------------------
+
+    def __init__(self, domain, butcher_matrix, field_name=None,
+                 solver_parameters=None, limiter=None, options=None,):
+        """
+        Args:
+            domain (:class:`Domain`): the model's domain object, containing the
+                mesh and the compatible function spaces.
+            butcher_matrix (numpy array): A matrix containing the coefficients of
+                a butcher tableau defining a given Runge Kutta time discretisation.
+            field_name (str, optional): name of the field to be evolved.
+                Defaults to None.
+            solver_parameters (dict, optional): dictionary of parameters to
+                pass to the underlying solver. Defaults to None.
+            limiter (:class:`Limiter` object, optional): a limiter to apply to
+                the evolving field to enforce monotonicity. Defaults to None.
+            options (:class:`AdvectionOptions`, optional): an object containing
+                options to either be passed to the spatial discretisation, or
+                to control the "wrapper" methods, such as Embedded DG or a
+                recovery method. Defaults to None.
+        """
+        super().__init__(domain, field_name=field_name,
+                         solver_parameters=solver_parameters,
+                         limiter=limiter, options=options)
+        self.butcher_matrix = butcher_matrix
+        self.nStages = int(np.shape(self.butcher_matrix)[1])
+
+    def setup(self, equation, apply_bcs=True, *active_labels):
+        """
+        Set up the time discretisation based on the equation.
+
+        Args:
+            equation (:class:`PrognosticEquation`): the model's equation.
+            *active_labels (:class:`Label`): labels indicating which terms of
+                the equation to include.
+        """
+
+        super().setup(equation, apply_bcs, *active_labels)
+
         self.k = [Function(self.fs) for i in range(self.nStages)]
 
     def lhs(self):
@@ -610,124 +734,6 @@
 
         if self.limiter is not None:
             self.limiter.apply(x_out)
->>>>>>> 01cb56dc
-
-
-class ExplicitTimeDiscretisation(TimeDiscretisation):
-    """Base class for explicit time discretisations."""
-
-    def __init__(self, domain, field_name=None, fixed_subcycles=None,
-                 subcycle_by_courant=None, solver_parameters=None, limiter=None,
-                 options=None):
-        """
-        Args:
-            domain (:class:`Domain`): the model's domain object, containing the
-                mesh and the compatible function spaces.
-            field_name (str, optional): name of the field to be evolved.
-                Defaults to None.
-            fixed_subcycles (int, optional): the fixed number of sub-steps to
-                perform. This option cannot be specified with the
-                `subcycle_by_courant` argument. Defaults to None.
-            subcycle_by_courant (float, optional): specifying this option will
-                make the scheme perform adaptive sub-cycling based on the
-                Courant number. The specified argument is the maximum Courant
-                for one sub-cycle. Defaults to None, in which case adaptive
-                sub-cycling is not used. This option cannot be specified with the
-                `fixed_subcycles` argument.
-            solver_parameters (dict, optional): dictionary of parameters to
-                pass to the underlying solver. Defaults to None.
-            limiter (:class:`Limiter` object, optional): a limiter to apply to
-                the evolving field to enforce monotonicity. Defaults to None.
-            options (:class:`AdvectionOptions`, optional): an object containing
-                options to either be passed to the spatial discretisation, or
-                to control the "wrapper" methods, such as Embedded DG or a
-                recovery method. Defaults to None.
-        """
-        super().__init__(domain, field_name,
-                         solver_parameters=solver_parameters,
-                         limiter=limiter, options=options)
-
-        if fixed_subcycles is not None and subcycle_by_courant is not None:
-            raise ValueError('Cannot specify both subcycle and subcycle_by '
-                             + 'arguments to a time discretisation')
-        self.fixed_subcycles = fixed_subcycles
-        self.subcycle_by_courant = subcycle_by_courant
-
-    def setup(self, equation, apply_bcs=True, *active_labels):
-        """
-        Set up the time discretisation based on the equation.
-
-        Args:
-            equation (:class:`PrognosticEquation`): the model's equation.
-            apply_bcs (bool, optional): whether boundary conditions are to be
-                applied. Defaults to True.
-            *active_labels (:class:`Label`): labels indicating which terms of
-                the equation to include.
-        """
-        super().setup(equation, apply_bcs, *active_labels)
-
-        # if user has specified a number of fixed subcycles, then save this
-        # and rescale dt accordingly; else perform just one cycle using dt
-        if self.fixed_subcycles is not None:
-            self.dt.assign(self.dt/self.fixed_subcycles)
-            self.ncycles = self.fixed_subcycles
-        else:
-            self.dt = self.dt
-            self.ncycles = 1
-        self.x0 = Function(self.fs)
-        self.x1 = Function(self.fs)
-
-    @cached_property
-    def lhs(self):
-        """Set up the discretisation's left hand side (the time derivative)."""
-        l = self.residual.label_map(
-            lambda t: t.has_label(time_derivative),
-            map_if_true=replace_subject(self.x_out, self.idx),
-            map_if_false=drop)
-
-        return l.form
-
-    @cached_property
-    def solver(self):
-        """Set up the problem and the solver."""
-        # setup linear solver using lhs and rhs defined in derived class
-        problem = NonlinearVariationalProblem(self.lhs - self.rhs, self.x_out, bcs=self.bcs)
-        solver_name = self.field_name+self.__class__.__name__
-        # If snes_type not specified by user, set this to ksp only to avoid outer Newton iteration
-        self.solver_parameters.setdefault('snes_type', 'ksponly')
-        return NonlinearVariationalSolver(problem, solver_parameters=self.solver_parameters,
-                                          options_prefix=solver_name)
-
-    @abstractmethod
-    def apply_cycle(self, x_out, x_in):
-        """
-        Apply the time discretisation through a single sub-step.
-
-        Args:
-            x_out (:class:`Function`): the output field to be computed.
-            x_in (:class:`Function`): the input field.
-        """
-        pass
-
-    @wrapper_apply
-    def apply(self, x_out, x_in):
-        """
-        Apply the time discretisation to advance one whole time step.
-
-        Args:
-            x_out (:class:`Function`): the output field to be computed.
-            x_in (:class:`Function`): the input field.
-        """
-        # If doing adaptive subcycles, update dt and ncycles here
-        if self.subcycle_by_courant is not None:
-            self.ncycles = math.ceil(float(self.courant_max)/self.subcycle_by_courant)
-            self.dt.assign(self.original_dt/self.ncycles)
-
-        self.x0.assign(x_in)
-        for i in range(self.ncycles):
-            self.apply_cycle(self.x1, self.x0)
-            self.x0.assign(self.x1)
-        x_out.assign(self.x1)
 
 
 class ExplicitMultistage(ExplicitTimeDiscretisation):
@@ -737,8 +743,7 @@
 
     A Butcher tableau is formed in the following way for a s-th order explicit scheme: \n
 
-    All upper diagonal a_ij elements are zero for explicit methods. We exclude the first
-    row of the butcher tableau from our butcher matrix as the row is always zeros.
+    All upper diagonal a_ij elements are zero for explicit methods.
 
     There are three steps to move from the current solution, y^n, to the new one, y^{n+1}
 
@@ -1889,7 +1894,73 @@
         x_out.assign(self.x_out)
 
 
-<<<<<<< HEAD
+class ImplicitMidpoint(ImplicitMultistage):
+    u"""
+    Implements the Implicit Midpoint method as a 1-stage Runge Kutta method.
+
+    The method, for solving
+    ∂y/∂t = F(y), can be written as:                                          \n
+
+    k0 = F[y^n + 0.5*dt*k0]                                                   \n
+    y^(n+1) = y^n + dt*k0                                                     \n
+    """
+    def __init__(self, domain, field_name=None, solver_parameters=None,
+                 limiter=None, options=None):
+        """
+        Args:
+            domain (:class:`Domain`): the model's domain object, containing the
+                mesh and the compatible function spaces.
+            field_name (str, optional): name of the field to be evolved.
+                Defaults to None.
+            solver_parameters (dict, optional): dictionary of parameters to
+                pass to the underlying solver. Defaults to None.
+            limiter (:class:`Limiter` object, optional): a limiter to apply to
+                the evolving field to enforce monotonicity. Defaults to None.
+            options (:class:`AdvectionOptions`, optional): an object containing
+                options to either be passed to the spatial discretisation, or
+                to control the "wrapper" methods, such as Embedded DG or a
+                recovery method. Defaults to None.
+        """
+        butcher_matrix = np.array([[0.5], [1.]])
+        super().__init__(domain, butcher_matrix, field_name,
+                         solver_parameters=solver_parameters,
+                         limiter=limiter, options=options)
+
+
+class QinZhang(ImplicitMultistage):
+    u"""
+    Implements Qin and Zhang's two-stage, 2nd order, implicit Runge–Kutta method.
+
+    The method, for solving
+    ∂y/∂t = F(y), can be written as:                                          \n
+
+    k0 = F[y^n + 0.25*dt*k0]                                                  \n
+    k1 = F[y^n + 0.5*dt*k0 + 0.25*dt*k1]                                      \n
+    y^(n+1) = y^n + 0.5*dt*(k0 + k1)                                          \n
+    """
+    def __init__(self, domain, field_name=None, solver_parameters=None,
+                 limiter=None, options=None):
+        """
+        Args:
+            domain (:class:`Domain`): the model's domain object, containing the
+                mesh and the compatible function spaces.
+            field_name (str, optional): name of the field to be evolved.
+                Defaults to None.
+            solver_parameters (dict, optional): dictionary of parameters to
+                pass to the underlying solver. Defaults to None.
+            limiter (:class:`Limiter` object, optional): a limiter to apply to
+                the evolving field to enforce monotonicity. Defaults to None.
+            options (:class:`AdvectionOptions`, optional): an object containing
+                options to either be passed to the spatial discretisation, or
+                to control the "wrapper" methods, such as Embedded DG or a
+                recovery method. Defaults to None.
+        """
+        butcher_matrix = np.array([[0.25, 0], [0.5, 0.25], [0.5, 0.5]])
+        super().__init__(domain, butcher_matrix, field_name,
+                         solver_parameters=solver_parameters,
+                         limiter=limiter, options=options)
+
+
 class IMEX_Euler(IMEXMultistage):
     u"""
     Implements IMEX Euler one-stage method.
@@ -1902,20 +1973,6 @@
     y^(n+1) = y^n + dt*F[y_1] + dt*S[y_0]                                      \n
     """
     def __init__(self, domain, field_name=None, solver_parameters=None, limiter=None, options=None):
-=======
-class ImplicitMidpoint(ImplicitMultistage):
-    u"""
-    Implements the Implicit Midpoint method as a 1-stage Runge Kutta method.
-
-    The method, for solving
-    ∂y/∂t = F(y), can be written as:                                          \n
-
-    k0 = F[y^n + 0.5*dt*k0]                                                   \n
-    y^(n+1) = y^n + dt*k0                                                     \n
-    """
-    def __init__(self, domain, field_name=None, solver_parameters=None,
-                 limiter=None, options=None):
->>>>>>> 01cb56dc
         """
         Args:
             domain (:class:`Domain`): the model's domain object, containing the
@@ -1931,19 +1988,13 @@
                 to control the "wrapper" methods, such as Embedded DG or a
                 recovery method. Defaults to None.
         """
-<<<<<<< HEAD
         butcher_imp = np.array([[0., 0.], [0., 1.], [0., 1.]])
         butcher_exp = np.array([[0., 0.], [1., 0.], [1., 0.]])
         super().__init__(domain, butcher_imp, butcher_exp, field_name,
-=======
-        butcher_matrix = np.array([[0.5], [1.]])
-        super().__init__(domain, butcher_matrix, field_name,
->>>>>>> 01cb56dc
                          solver_parameters=solver_parameters,
                          limiter=limiter, options=options)
 
 
-<<<<<<< HEAD
 class ARS3(IMEXMultistage):
     u"""
     Implements ARS3(2,3,3) two-stage IMEX Runge–Kutta method
@@ -1961,21 +2012,6 @@
                   + dt*(0.5*S[y_1]+0.5*S[y_2])                                 \n
     """
     def __init__(self, domain, field_name=None, solver_parameters=None, limiter=None, options=None):
-=======
-class QinZhang(ImplicitMultistage):
-    u"""
-    Implements Qin and Zhang's two-stage, 2nd order, implicit Runge–Kutta method.
-
-    The method, for solving
-    ∂y/∂t = F(y), can be written as:                                          \n
-
-    k0 = F[y^n + 0.25*dt*k0]                                                  \n
-    k1 = F[y^n + 0.5*dt*k0 + 0.25*dt*k1]                                      \n
-    y^(n+1) = y^n + 0.5*dt*(k0 + k1)                                          \n
-    """
-    def __init__(self, domain, field_name=None, solver_parameters=None,
-                 limiter=None, options=None):
->>>>>>> 01cb56dc
         """
         Args:
             domain (:class:`Domain`): the model's domain object, containing the
@@ -1991,7 +2027,6 @@
                 to control the "wrapper" methods, such as Embedded DG or a
                 recovery method. Defaults to None.
         """
-<<<<<<< HEAD
         g = (3. + np.sqrt(3.))/6.
         butcher_imp = np.array([[0., 0., 0.], [0., g, 0.], [0., 1-2.*g, g], [0., 0.5, 0.5]])
         butcher_exp = np.array([[0., 0., 0.], [g, 0., 0.], [g-1., 2.*(1.-g), 0.], [0., 0.5, 0.5]])
@@ -2115,9 +2150,5 @@
         butcher_imp = np.array([[0., 0., 0., 0.], [e, 0., 0., 0.], [0.5, 0., 0.5, 0.], [0.5, 0., 0., 0.5], [0.5, 0., 0., 0.5]])
         butcher_exp = np.array([[0., 0., 0., 0.], [1., 0., 0., 0.], [0.5, 0.5, 0., 0.], [0.5, 0., 0.5, 0.], [0.5, 0., 0.5, 0.]])
         super().__init__(domain, butcher_imp, butcher_exp, field_name,
-=======
-        butcher_matrix = np.array([[0.25, 0], [0.5, 0.25], [0.5, 0.5]])
-        super().__init__(domain, butcher_matrix, field_name,
->>>>>>> 01cb56dc
                          solver_parameters=solver_parameters,
                          limiter=limiter, options=options)