--- conflicted
+++ resolved
@@ -72,15 +72,10 @@
         self.field_name = field_name
         self.equation = None
 
-<<<<<<< HEAD
-        self.dt = domain.dt
-        self.original_dt = Constant(self.dt)
-=======
         self.dt = Constant(0.0)
         self.dt.assign(domain.dt)
         self.original_dt = Constant(0.0)
         self.original_dt.assign(self.dt)
->>>>>>> cfd17a97
         self.options = options
         self.limiter = limiter
         self.courant_max = None
@@ -251,31 +246,15 @@
 class ExplicitTimeDiscretisation(TimeDiscretisation):
     """Base class for explicit time discretisations."""
 
-<<<<<<< HEAD
-    def __init__(self, domain, field_name=None, subcycles=None, subcycle_by=None,
-                 solver_parameters=None, limiter=None, options=None):
-=======
     def __init__(self, domain, field_name=None, fixed_subcycles=None,
                  subcycle_by_courant=None, solver_parameters=None, limiter=None,
                  options=None):
->>>>>>> cfd17a97
         """
         Args:
             domain (:class:`Domain`): the model's domain object, containing the
                 mesh and the compatible function spaces.
             field_name (str, optional): name of the field to be evolved.
                 Defaults to None.
-<<<<<<< HEAD
-            subcycles (int, optional): the fixed number of sub-steps to perform.
-                Defaults to None. This option cannot be specified with the
-                `subcycle_by` argument.
-            subcycle_by (float, optional): specifying this option will make the
-                scheme performing adaptive sub-cycling based on the Courant
-                number. The specified argument is the maximum Courant for one
-                sub-cycle. Defaults to None, in which case adaptive sub-cycling
-                is not used. This option cannot be specified with the
-                `subcycles` argument.
-=======
             fixed_subcycles (int, optional): the fixed number of sub-steps to
                 perform. This option cannot be specified with the
                 `subcycle_by_courant` argument. Defaults to None.
@@ -285,7 +264,6 @@
                 for one sub-cycle. Defaults to None, in which case adaptive
                 sub-cycling is not used. This option cannot be specified with the
                 `fixed_subcycles` argument.
->>>>>>> cfd17a97
             solver_parameters (dict, optional): dictionary of parameters to
                 pass to the underlying solver. Defaults to None.
             limiter (:class:`Limiter` object, optional): a limiter to apply to
@@ -299,19 +277,11 @@
                          solver_parameters=solver_parameters,
                          limiter=limiter, options=options)
 
-<<<<<<< HEAD
-        if subcycles is not None and subcycle_by is not None:
-            raise ValueError('Cannot specify both subcycle and subcycle_by '
-                             + 'arguments to a time discretisation')
-        self.subcycles = subcycles
-        self.subcycle_by = subcycle_by
-=======
         if fixed_subcycles is not None and subcycle_by_courant is not None:
             raise ValueError('Cannot specify both subcycle and subcycle_by '
                              + 'arguments to a time discretisation')
         self.fixed_subcycles = fixed_subcycles
         self.subcycle_by_courant = subcycle_by_courant
->>>>>>> cfd17a97
 
     def setup(self, equation, apply_bcs=True, *active_labels):
         """
@@ -378,18 +348,10 @@
             x_out (:class:`Function`): the output field to be computed.
             x_in (:class:`Function`): the input field.
         """
-<<<<<<< HEAD
-        import math
-        # If doing adaptive subcycles, update dt and ncycles here
-        if self.subcycle_by is not None:
-            self.ncycles = math.ceil(float(self.courant_max)/self.subcycle_by)
-            self.dt = self.original_dt/self.ncycles
-=======
         # If doing adaptive subcycles, update dt and ncycles here
         if self.subcycle_by_courant is not None:
             self.ncycles = math.ceil(float(self.courant_max)/self.subcycle_by_courant)
             self.dt.assign(self.original_dt/self.ncycles)
->>>>>>> cfd17a97
 
         self.x0.assign(x_in)
         for i in range(self.ncycles):
@@ -435,13 +397,6 @@
 
     """
 
-<<<<<<< HEAD
-    def __init__(self, domain, field_name=None, subcycles=None, subcycle_by=None,
-                 solver_parameters=None, limiter=None, options=None,
-                 butcher_matrix=None):
-        super().__init__(domain, field_name=field_name, subcycles=subcycles,
-                         subcycle_by=subcycle_by, solver_parameters=solver_parameters,
-=======
     def __init__(self, domain, field_name=None, fixed_subcycles=None,
                  subcycle_by_courant=None, solver_parameters=None,
                  limiter=None, options=None, butcher_matrix=None):
@@ -450,7 +405,6 @@
                          fixed_subcycles=fixed_subcycles,
                          subcycle_by_courant=subcycle_by_courant,
                          solver_parameters=solver_parameters,
->>>>>>> cfd17a97
                          limiter=limiter, options=options)
         if butcher_matrix is not None:
             self.butcher_matrix = butcher_matrix
@@ -550,13 +504,6 @@
     k0 = F[y^n]
     y^(n+1) = y^n + dt*k0
     """
-<<<<<<< HEAD
-    def __init__(self, domain, field_name=None, subcycles=None, subcycle_by=None,
-                 solver_parameters=None, limiter=None, options=None, butcher_matrix=None):
-        super().__init__(domain, field_name=field_name, subcycles=subcycles,
-                         subcycle_by=subcycle_by, solver_parameters=solver_parameters,
-                         limiter=limiter, options=options, butcher_matrix=butcher_matrix)
-=======
     def __init__(self, domain, field_name=None, fixed_subcycles=None,
                  subcycle_by_courant=None, solver_parameters=None,
                  limiter=None, options=None, butcher_matrix=None):
@@ -566,7 +513,6 @@
                          solver_parameters=solver_parameters,
                          limiter=limiter, options=options,
                          butcher_matrix=butcher_matrix)
->>>>>>> cfd17a97
         self.butcher_matrix = np.array([1.]).reshape(1, 1)
         self.nbutcher = int(np.shape(self.butcher_matrix)[0])
 
@@ -581,14 +527,6 @@
     k2 = F[y^n + (1/4)*dt*(k0+k1)]
     y^(n+1) = y^n + (1/6)*dt*(k0 + k1 + 4*k2)
     """
-<<<<<<< HEAD
-    def __init__(self, domain, field_name=None, subcycles=None,
-                 subcycle_by=None, solver_parameters=None,
-                 limiter=None, options=None, butcher_matrix=None):
-        super().__init__(domain, field_name=field_name, subcycles=subcycles,
-                         subcycle_by=subcycle_by, solver_parameters=solver_parameters,
-                         limiter=limiter, options=options, butcher_matrix=butcher_matrix)
-=======
     def __init__(self, domain, field_name=None, fixed_subcycles=None,
                  subcycle_by_courant=None, solver_parameters=None,
                  limiter=None, options=None, butcher_matrix=None):
@@ -598,7 +536,6 @@
                          solver_parameters=solver_parameters,
                          limiter=limiter, options=options,
                          butcher_matrix=butcher_matrix)
->>>>>>> cfd17a97
         self.butcher_matrix = np.array([[1., 0., 0.], [1./4., 1./4., 0.], [1./6., 1./6., 2./3.]])
         self.nbutcher = int(np.shape(self.butcher_matrix)[0])
 
@@ -618,14 +555,6 @@
 
     where superscripts indicate the time-level.
     """
-<<<<<<< HEAD
-    def __init__(self, domain, field_name=None, subcycles=None,
-                 subcycle_by=None, solver_parameters=None,
-                 limiter=None, options=None, butcher_matrix=None):
-        super().__init__(domain, field_name=field_name, subcycles=subcycles,
-                         subcycle_by=subcycle_by, solver_parameters=solver_parameters,
-                         limiter=limiter, options=options, butcher_matrix=butcher_matrix)
-=======
     def __init__(self, domain, field_name=None, fixed_subcycles=None,
                  subcycle_by_courant=None, solver_parameters=None,
                  limiter=None, options=None, butcher_matrix=None):
@@ -635,7 +564,6 @@
                          solver_parameters=solver_parameters,
                          limiter=limiter, options=options,
                          butcher_matrix=butcher_matrix)
->>>>>>> cfd17a97
         self.butcher_matrix = np.array([[0.5, 0., 0., 0.], [0., 0.5, 0., 0.], [0., 0., 1., 0.], [1./6., 1./3., 1./3., 1./6.]])
         self.nbutcher = int(np.shape(self.butcher_matrix)[0])
 
@@ -653,19 +581,11 @@
     where superscripts indicate the time-level and subscripts indicate the stage
     number.
     """
-<<<<<<< HEAD
-    def __init__(self, domain, field_name=None, subcycles=None,
-                 subcycle_by=None, solver_parameters=None,
-                 limiter=None, options=None, butcher_matrix=None):
-        super().__init__(domain, field_name, subcycles=subcycles,
-                         subcycle_by=subcycle_by,
-=======
     def __init__(self, domain, field_name=None, fixed_subcycles=None,
                  subcycle_by_courant=None, solver_parameters=None,
                  limiter=None, options=None, butcher_matrix=None):
         super().__init__(domain, field_name, fixed_subcycles=fixed_subcycles,
                          subcycle_by_courant=subcycle_by_courant,
->>>>>>> cfd17a97
                          solver_parameters=solver_parameters,
                          limiter=limiter, options=options)
         self.butcher_matrix = np.array([[1., 0.], [0.5, 0.5]])
