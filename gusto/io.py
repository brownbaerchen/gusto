--- conflicted
+++ resolved
@@ -6,15 +6,9 @@
 import sys
 import time
 from gusto.diagnostics import Diagnostics
-<<<<<<< HEAD
 from gusto.meshes import get_flat_latlon_mesh
 from firedrake import (Function, functionspaceimpl, File,
-                       DumbCheckpoint, FILE_CREATE, FILE_READ)
-=======
-from firedrake import (FiniteElement, TensorProductElement, VectorFunctionSpace,
-                       interval, Function, Mesh, functionspaceimpl, File,
-                       op2, DumbCheckpoint, FILE_CREATE, FILE_READ, VectorElement)
->>>>>>> 6e87d6e4
+                       DumbCheckpoint, FILE_CREATE, FILE_READ, VectorElement)
 import numpy as np
 from gusto.configuration import logger, set_log_handler
 
