--- conflicted
+++ resolved
@@ -6,16 +6,9 @@
 import sys
 import time
 from gusto.diagnostics import Diagnostics
-<<<<<<< HEAD
-from gusto.meshes import get_flat_latlon_mesh
-from firedrake import (Function, functionspaceimpl, File,
-                       DumbCheckpoint, FILE_CREATE, FILE_READ, VectorElement)
-=======
-from firedrake import (FiniteElement, TensorProductElement, VectorFunctionSpace,
-                       interval, Function, Mesh, functionspaceimpl, File,
-                       op2, DumbCheckpoint, FILE_CREATE, FILE_READ,
-                       CheckpointFile, VectorElement)
->>>>>>> 4dafad00
+from firedrake import (get_flat_latlon_mesh, Function, functionspaceimpl, File,
+                       DumbCheckpoint, FILE_CREATE, FILE_READ, CheckpointFile,
+                       VectorElement)
 import numpy as np
 from gusto.configuration import logger, set_log_handler
 
