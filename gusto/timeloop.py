--- conflicted
+++ resolved
@@ -413,7 +413,6 @@
                 (:class:`PhysicsParametrisation`, :class:`TimeDiscretisation`),
                 pairing physics parametrisations and timestepping schemes to use
                 for each. Timestepping schemes for physics must be explicit.
-<<<<<<< HEAD
                 These schemes are all evaluated at the end of the time step.
                 Defaults to None.
             slow_physics_schemes: (list, optional): a list of tuples of the form
@@ -437,9 +436,6 @@
                 linear solve. Defaults to 1. Note that default used by the Met
                 Office's ENDGame and GungHo models is 2.
         """
-=======
-                Defaults to None.
->>>>>>> b51dc22f
 
         self.num_outer = num_outer
         self.num_inner = num_inner
