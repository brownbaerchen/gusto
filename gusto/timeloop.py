--- conflicted
+++ resolved
@@ -351,11 +351,7 @@
             # assert isinstance(phys_scheme, ExplicitTimeDiscretisation), \
             #     "Only explicit time discretisations can be used for physics"
             apply_bcs = False
-<<<<<<< HEAD
             phys_scheme.setup(equation, apply_bcs, parametrisation.label)
-=======
-            phys_scheme.setup(equation, apply_bcs, physics_label)
->>>>>>> b51dc22f
 
     @property
     def transporting_velocity(self):
@@ -415,7 +411,6 @@
                 ``(field_name, scheme)`` indicating the fields to diffuse, and the
                 the :class:`~.TimeDiscretisation` to use. Defaults to None.
             physics_schemes: (list, optional): a list of tuples of the form
-<<<<<<< HEAD
                 (:class:`Physics`, :class:`TimeDiscretisation`), pairing physics
                 parametrisations and timestepping schemes to use for each.
                 Timestepping schemes for physics must be explicit. These schemes
@@ -443,16 +438,6 @@
                 linear solve. Defaults to 1. Note that default used by the Met
                 Office's ENDGame and GungHo models is 2.
         """
-=======
-                (:class:`PhysicsParametrisation`, :class:`TimeDiscretisation`),
-                pairing physics parametrisations and timestepping schemes to use
-                for each. Timestepping schemes for physics must be explicit.
-                Defaults to None.
-
-        :kwargs: maxk is the number of outer iterations, maxi is the number
-            of inner iterations and alpha is the offcentering parameter
-    """
->>>>>>> b51dc22f
 
         self.num_outer = num_outer
         self.num_inner = num_inner
@@ -592,11 +577,7 @@
             scheme.setup(self.equation, apply_bcs, diffusion)
         for parametrisation, scheme in self.all_physics_schemes:
             apply_bcs = True
-<<<<<<< HEAD
             scheme.setup(self.equation, apply_bcs, parametrisation.label)
-=======
-            scheme.setup(self.equation, apply_bcs, physics_label)
->>>>>>> b51dc22f
 
     def copy_active_tracers(self, x_in, x_out):
         """
