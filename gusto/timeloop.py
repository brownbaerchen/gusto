from __future__ import absolute_import
from pyop2.profiling import timed_stage
from gusto.state import IncompressibleState, Expression
from firedrake import DirichletBC


class Timestepper(object):
    """
    Build a timestepper to implement an "auxiliary semi-Lagrangian" timestepping
    scheme for the dynamical core.

    :arg state: a :class:`.State` object
    :arg advection_dict a dictionary with entries fieldname: scheme, where
        fieldname is the name of the field to be advection and scheme is an
        :class:`.AdvectionScheme` object
    :arg linear_solver: a :class:`.TimesteppingSolver` object
    :arg forcing: a :class:`.Forcing` object
    """

    def __init__(self, state, advection_dict, linear_solver, forcing, diffusion_dict=None):

        self.state = state
        self.advection_dict = advection_dict
        self.linear_solver = linear_solver
        self.forcing = forcing
        self.diffusion_dict = {}
        if diffusion_dict is not None:
            self.diffusion_dict.update(diffusion_dict)

        if(isinstance(self.state, IncompressibleState)):
            self.incompressible = True
        else:
            self.incompressible = False

    def _set_ubar(self):
        """
        Update ubar in the advection methods.
        """

        state = self.state
        un = state.xn.split()[0]
        unp1 = state.xnp1.split()[0]

        for field, advection in self.advection_dict.iteritems():
            advection.ubar.assign(un + state.timestepping.alpha*(unp1-un))

<<<<<<< HEAD
    def _apply_bcs(self):
        """
        Set the zero boundary conditions in the velocity.
        """
        unp1 = self.state.xnp1.split()[0]

        if unp1.function_space().extruded:
            dim = unp1.ufl_element().value_shape()[0]
            bc = ("0.0",)*dim
            M = unp1.function_space()
            bcs = [DirichletBC(M, Expression(bc), "bottom"),
                   DirichletBC(M, Expression(bc), "top")]

            for bc in bcs:
                bc.apply(unp1)

    def run(self, t, tmax):
=======
    def run(self, t, tmax, pickup=False):
>>>>>>> b218d9db
        state = self.state

        state.xn.assign(state.x_init)

        xstar_fields = {name: func for (name, func) in
                        zip(state.fieldlist, state.xstar.split())}
        xp_fields = {name: func for (name, func) in
                     zip(state.fieldlist, state.xp.split())}

        dt = state.timestepping.dt
        alpha = state.timestepping.alpha
        if state.mu is not None:
            mu_alpha = [0., dt]
        else:
            mu_alpha = [None, None]

        with timed_stage("Dump output"):
            t = state.dump(t, pickup)

        while t < tmax + 0.5*dt:
            if state.output.Verbose:
                print "STEP", t, dt

            t += dt
            with timed_stage("Apply forcing terms"):
                self.forcing.apply((1-alpha)*dt, state.xn, state.xn,
                                   state.xstar, mu_alpha=mu_alpha[0])
                state.xnp1.assign(state.xn)

            for k in range(state.timestepping.maxk):
                with timed_stage("Compute ubar"):
                    self._set_ubar()  # computes state.ubar from state.xn and state.xnp1

                with timed_stage("Advection"):
                    for field, advection in self.advection_dict.iteritems():
                        # advects a field from xstar and puts result in xp
                        advection.apply(xstar_fields[field], xp_fields[field])
                state.xrhs.assign(0.)  # xrhs is the residual which goes in the linear solve

                for i in range(state.timestepping.maxi):

                    with timed_stage("Apply forcing terms"):
                        self.forcing.apply(alpha*dt, state.xp, state.xnp1,
                                           state.xrhs, mu_alpha=mu_alpha[1],
                                           incompressible=self.incompressible)

                        state.xrhs -= state.xnp1
                    with timed_stage("Implicit solve"):
                        self.linear_solver.solve()  # solves linear system and places result in state.dy

                    state.xnp1 += state.dy

            self._apply_bcs()
            state.xn.assign(state.xnp1)

            with timed_stage("Diffusion"):
                for name, diffusion in self.diffusion_dict.iteritems():
                    diffusion.apply(state.field_dict[name], state.field_dict[name])

            with timed_stage("Dump output"):
                state.dump(t, pickup=False)

        state.diagnostic_dump()

        print "TIMELOOP complete. t= "+str(t-dt)+" tmax="+str(tmax)<|MERGE_RESOLUTION|>--- conflicted
+++ resolved
@@ -44,7 +44,6 @@
         for field, advection in self.advection_dict.iteritems():
             advection.ubar.assign(un + state.timestepping.alpha*(unp1-un))
 
-<<<<<<< HEAD
     def _apply_bcs(self):
         """
         Set the zero boundary conditions in the velocity.
@@ -61,10 +60,8 @@
             for bc in bcs:
                 bc.apply(unp1)
 
-    def run(self, t, tmax):
-=======
     def run(self, t, tmax, pickup=False):
->>>>>>> b218d9db
+
         state = self.state
 
         state.xn.assign(state.x_init)
