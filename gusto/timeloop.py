from __future__ import absolute_import
from abc import ABCMeta, abstractmethod
from pyop2.profiling import timed_stage
from gusto.linear_solvers import IncompressibleSolver
from firedrake import DirichletBC, Expression


class BaseTimestepper(object):
    """
    Base timestepping class for Gusto

    :arg state: a :class:`.State` object
    :arg advection_dict a dictionary with entries fieldname: scheme, where
        fieldname is the name of the field to be advection and scheme is an
        :class:`.AdvectionScheme` object
    """
    __metaclass__ = ABCMeta

    def __init__(self, state, advection_dict):

        self.state = state
        self.advection_dict = advection_dict
<<<<<<< HEAD
        self.linear_solver = linear_solver
        self.forcing = forcing
        self.diffusion_dict = {}
        if diffusion_dict is not None:
            self.diffusion_dict.update(diffusion_dict)

        if(isinstance(self.forcing, IncompressibleForcing)):
            self.incompressible = True
        else:
            self.incompressible = False
=======
>>>>>>> cfd9333b

    def _apply_bcs(self):
        """
        Set the zero boundary conditions in the velocity.
        """
        unp1 = self.state.xnp1.split()[0]

        if unp1.function_space().extruded:
            dim = unp1.ufl_element().value_shape()[0]
            bc = ("0.0",)*dim
            M = unp1.function_space()
            bcs = [DirichletBC(M, Expression(bc), "bottom"),
                   DirichletBC(M, Expression(bc), "top")]

            for bc in bcs:
                bc.apply(unp1)

    @abstractmethod
    def run(self):
        pass


class Timestepper(BaseTimestepper):
    """
    Build a timestepper to implement an "auxiliary semi-Lagrangian" timestepping
    scheme for the dynamical core.

    :arg state: a :class:`.State` object
    :arg advection_dict a dictionary with entries fieldname: scheme, where
        fieldname is the name of the field to be advection and scheme is an
        :class:`.AdvectionScheme` object
    :arg linear_solver: a :class:`.TimesteppingSolver` object
    :arg forcing: a :class:`.Forcing` object
    """

    def __init__(self, state, advection_dict, linear_solver, forcing, diffusion_dict=None):

        super(Timestepper, self).__init__(state, advection_dict)
        self.linear_solver = linear_solver
        self.forcing = forcing
        self.diffusion_dict = {}
        if diffusion_dict is not None:
            self.diffusion_dict.update(diffusion_dict)

        if(isinstance(self.linear_solver, IncompressibleSolver)):
            self.incompressible = True
        else:
            self.incompressible = False

<<<<<<< HEAD
    def run(self, t, tmax):
=======
    def run(self, t, tmax, pickup=False):
>>>>>>> cfd9333b
        state = self.state

        xstar_fields = {name: func for (name, func) in
                        zip(state.fieldlist, state.xstar.split())}
        xp_fields = {name: func for (name, func) in
                     zip(state.fieldlist, state.xp.split())}
        # list of fields that are passively advected (and possibly diffused)
        passive_fieldlist = [name for name in self.advection_dict.keys() if name not in state.fieldlist]
        # list of fields that are advected as part of the nonlinear iteration
        fieldlist = [name for name in self.advection_dict.keys() if name in state.fieldlist]

        dt = state.timestepping.dt
        alpha = state.timestepping.alpha
        if state.mu is not None:
            mu_alpha = [0., dt]
        else:
            mu_alpha = [None, None]

        with timed_stage("Dump output"):
            state.setup_dump(pickup)
            t = state.dump(t, pickup)

        while t < tmax + 0.5*dt:
            if state.output.Verbose:
                print "STEP", t, dt

            t += dt
            with timed_stage("Apply forcing terms"):
                self.forcing.apply((1-alpha)*dt, state.xn, state.xn,
                                   state.xstar, mu_alpha=mu_alpha[0])
                state.xnp1.assign(state.xn)

            for k in range(state.timestepping.maxk):

                with timed_stage("Advection"):
                    for field in fieldlist:
                        advection = self.advection_dict[field]
                        # first computes ubar from state.xn and state.xnp1
                        advection.update_ubar(state.xn, state.xnp1, state.timestepping.alpha)
                        # advects a field from xstar and puts result in xp
                        advection.apply(xstar_fields[field], xp_fields[field])
                state.xrhs.assign(0.)  # xrhs is the residual which goes in the linear solve

                for i in range(state.timestepping.maxi):

                    with timed_stage("Apply forcing terms"):
                        self.forcing.apply(alpha*dt, state.xp, state.xnp1,
                                           state.xrhs, mu_alpha=mu_alpha[1],
                                           incompressible=self.incompressible)

                        state.xrhs -= state.xnp1
                    with timed_stage("Implicit solve"):
                        self.linear_solver.solve()  # solves linear system and places result in state.dy

                    state.xnp1 += state.dy

            self._apply_bcs()

            for name in passive_fieldlist:
                field = getattr(state.fields, name)
                advection = self.advection_dict[name]
                # first computes ubar from state.xn and state.xnp1
                advection.update_ubar(state.xn, state.xnp1, state.timestepping.alpha)
                # advects a field from xn and puts result in xnp1
                advection.apply(field, field)

            state.xn.assign(state.xnp1)

            with timed_stage("Diffusion"):
                for name, diffusion in self.diffusion_dict.iteritems():
                    field = getattr(state.fields, name)
                    diffusion.apply(field, field)

            with timed_stage("Dump output"):
                state.dump(t, pickup=False)

        state.diagnostic_dump()
        print "TIMELOOP complete. t= "+str(t-dt)+" tmax="+str(tmax)


class AdvectionTimestepper(BaseTimestepper):

    def run(self, t, tmax, x_end=None):
        state = self.state

        dt = state.timestepping.dt
        state.xnp1.assign(state.xn)

        state.setup_dump()
        state.dump()

        while t < tmax + 0.5*dt:
            if state.output.Verbose:
                print "STEP", t, dt

            t += dt

            for name, advection in self.advection_dict.iteritems():
                field = getattr(state.fields, name)
                # first computes ubar from state.xn and state.xnp1
                advection.update_ubar(state.xn, state.xnp1, state.timestepping.alpha)
                # advects field
                advection.apply(field, field)

            state.dump()

        state.diagnostic_dump()

<<<<<<< HEAD

class AdvectionTimestepper(BaseTimestepper):

    def run(self, t, tmax, x_end=None):
        state = self.state

        dt = state.timestepping.dt
        state.xnp1.assign(state.xn)

        state.setup_dump()
        state.dump()

        while t < tmax + 0.5*dt:
            if state.output.Verbose:
                print "STEP", t, dt

            t += dt

            for name, advection in self.advection_dict.iteritems():
                field = getattr(state.fields, name)
                # first computes ubar from state.xn and state.xnp1
                advection.update_ubar(state.xn, state.xnp1, state.timestepping.alpha)
                # advects field
                advection.apply(field, field)

            state.dump()

        state.diagnostic_dump()

=======
>>>>>>> cfd9333b
        if x_end is not None:
            return {field: getattr(state.fields, field) for field in x_end}<|MERGE_RESOLUTION|>--- conflicted
+++ resolved
@@ -20,19 +20,6 @@
 
         self.state = state
         self.advection_dict = advection_dict
-<<<<<<< HEAD
-        self.linear_solver = linear_solver
-        self.forcing = forcing
-        self.diffusion_dict = {}
-        if diffusion_dict is not None:
-            self.diffusion_dict.update(diffusion_dict)
-
-        if(isinstance(self.forcing, IncompressibleForcing)):
-            self.incompressible = True
-        else:
-            self.incompressible = False
-=======
->>>>>>> cfd9333b
 
     def _apply_bcs(self):
         """
@@ -82,11 +69,7 @@
         else:
             self.incompressible = False
 
-<<<<<<< HEAD
-    def run(self, t, tmax):
-=======
     def run(self, t, tmax, pickup=False):
->>>>>>> cfd9333b
         state = self.state
 
         xstar_fields = {name: func for (name, func) in
@@ -195,37 +178,5 @@
 
         state.diagnostic_dump()
 
-<<<<<<< HEAD
-
-class AdvectionTimestepper(BaseTimestepper):
-
-    def run(self, t, tmax, x_end=None):
-        state = self.state
-
-        dt = state.timestepping.dt
-        state.xnp1.assign(state.xn)
-
-        state.setup_dump()
-        state.dump()
-
-        while t < tmax + 0.5*dt:
-            if state.output.Verbose:
-                print "STEP", t, dt
-
-            t += dt
-
-            for name, advection in self.advection_dict.iteritems():
-                field = getattr(state.fields, name)
-                # first computes ubar from state.xn and state.xnp1
-                advection.update_ubar(state.xn, state.xnp1, state.timestepping.alpha)
-                # advects field
-                advection.apply(field, field)
-
-            state.dump()
-
-        state.diagnostic_dump()
-
-=======
->>>>>>> cfd9333b
         if x_end is not None:
             return {field: getattr(state.fields, field) for field in x_end}