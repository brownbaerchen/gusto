--- conflicted
+++ resolved
@@ -1,11 +1,7 @@
 """Common diagnostic fields."""
 
-<<<<<<< HEAD
-from firedrake import assemble, dot, dx, Function, sqrt, \
-=======
 from multiprocessing import Value
 from firedrake import op2, assemble, dot, dx, Function, sqrt, ln, \
->>>>>>> 57a63fac
     TestFunction, TrialFunction, Constant, grad, inner, curl, \
     LinearVariationalProblem, LinearVariationalSolver, FacetNormal, \
     ds_b, ds_v, ds_t, dS_h, dS_v, ds, dS, div, cross, avg, jump, pi, \
