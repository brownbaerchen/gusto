--- conflicted
+++ resolved
@@ -8,11 +8,7 @@
 from gusto.function_spaces import Spaces, check_degree_args
 from gusto.perp import perp
 from firedrake import (Constant, SpatialCoordinate, sqrt, CellNormal, cross,
-<<<<<<< HEAD
-                       as_vector, inner, grad, VectorFunctionSpace, Function)
-=======
-                       inner, interpolate, VectorFunctionSpace, Function)
->>>>>>> 1d9fff27
+                       inner, grad, VectorFunctionSpace, Function)
 import numpy as np
 
 
