--- conflicted
+++ resolved
@@ -552,13 +552,8 @@
     """
 
     def __init__(self, state, family, degree, fexpr=None, bexpr=None,
-<<<<<<< HEAD
                  forcing_expr=None, u_dissipation=None, D_dissipation=None,
-                 terms_to_linearise={'D': [time_derivative, transport],
-                                     'u': [time_derivative, pressure_gradient]},
-=======
                  linearisation_map='default',
->>>>>>> 0f3fdffd
                  u_transport_option='vector_invariant_form',
                  no_normal_flow_bc_ids=None, active_tracers=None,
                  thermal=False):
@@ -603,19 +598,15 @@
         if active_tracers is None:
             active_tracers = []
 
-<<<<<<< HEAD
         if self.thermal:
             field_names.append("b")
-            # add to the terms_to_linearise dictionary
-            terms_to_linearise["b"] = []
-=======
+
         if linearisation_map == 'default':
             # Default linearisation is time derivatives, pressure gradient and
             # transport term from depth equation
             linearisation_map = lambda t: \
                 (any(t.has_label(time_derivative, pressure_gradient))
                  or (t.get(prognostic) == "D" and t.has_label(transport)))
->>>>>>> 0f3fdffd
 
         super().__init__(field_names, state, family, degree,
                          linearisation_map=linearisation_map,
@@ -680,6 +671,7 @@
         # Add transport of buoyancy, if thermal shallow water equations
         if self.thermal:
             b_adv = prognostic(advection_form(state, gamma, b), "b")
+            # TODO: implement correct linearisation
             adv_form += subject(b_adv, self.X)
 
         # -------------------------------------------------------------------- #
@@ -798,13 +790,8 @@
     """
 
     def __init__(self, state, family, degree, fexpr=None, bexpr=None,
-<<<<<<< HEAD
                  forcing_expr=None, u_dissipation=None, D_dissipation=None,
-                 terms_to_linearise={'D': [time_derivative, transport],
-                                     'u': [time_derivative, pressure_gradient, coriolis]},
-=======
                  linearisation_map='default',
->>>>>>> 0f3fdffd
                  u_transport_option="vector_invariant_form",
                  no_normal_flow_bc_ids=None, active_tracers=None):
         """
@@ -844,13 +831,9 @@
                  or (t.get(prognostic) == "D" and t.has_label(transport)))
 
         super().__init__(state, family, degree, fexpr=fexpr, bexpr=bexpr,
-<<<<<<< HEAD
                          forcing_expr=forcing_expr, u_dissipation=u_dissipation,
                          D_dissipation=D_dissipation,
-                         terms_to_linearise=terms_to_linearise,
-=======
                          linearisation_map=linearisation_map,
->>>>>>> 0f3fdffd
                          u_transport_option=u_transport_option,
                          no_normal_flow_bc_ids=no_normal_flow_bc_ids,
                          active_tracers=active_tracers)
