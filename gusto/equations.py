from abc import ABCMeta
from firedrake import (TestFunction, Function, sin, pi, inner, dx, div, cross,
                       FunctionSpace, MixedFunctionSpace, TestFunctions,
                       TrialFunctions, FacetNormal, jump, avg, dS_v,
                       DirichletBC, conditional, SpatialCoordinate,
                       split, Constant)
from gusto.fml.form_manipulation_labelling import Term, all_terms, LabelledForm, drop
from gusto.labels import (subject, time_derivative, transport, prognostic,
                          transporting_velocity, replace_subject, linearisation,
                          name, pressure_gradient, coriolis,
                          replace_trial_function, hydrostatic)
from gusto.thermodynamics import exner_pressure
from gusto.transport_forms import (advection_form, continuity_form,
                                   vector_invariant_form,
                                   vector_manifold_advection_form,
                                   kinetic_energy_form,
                                   advection_equation_circulation_form,
                                   linear_continuity_form,
                                   linear_advection_form)
from gusto.diffusion import interior_penalty_diffusion_form
from gusto.active_tracers import ActiveTracer, Phases, TracerVariableType
from gusto.configuration import TransportEquationType
import ufl


class PrognosticEquation(object, metaclass=ABCMeta):
    """
    Base class for prognostic equations

    :arg state: :class:`.State` object
    :arg function space: :class:`.FunctionSpace` object, the function
         space that the equation is defined on
    :arg field_name: name of the prognostic field

    The class sets up the field in state and registers it with the
    diagnostics class.
    """
    def __init__(self, state, function_space, field_name):

        self.state = state
        self.function_space = function_space
        self.field_name = field_name
        self.bcs = {}

        if len(function_space) > 1:
            assert hasattr(self, "field_names")
            state.fields(field_name, function_space,
<<<<<<< HEAD
                         subfield_names=self.field_names,
                         pickup=True)
=======
                         subfield_names=self.field_names, pickup=True)
>>>>>>> b7207a31
            for fname in self.field_names:
                state.diagnostics.register(fname)
                self.bcs[fname] = []
        else:
            state.fields(field_name, function_space)
            state.diagnostics.register(field_name)
            self.bcs[field_name] = []


class AdvectionEquation(PrognosticEquation):
    """
    Class defining the advection equation.

    :arg state: :class:`.State` object
    :arg function_space: :class:`.FunctionSpace` object
    :arg field_name: name of the prognostic field
    :kwargs: any kwargs to be passed on to the advection_form
    """
    def __init__(self, state, function_space, field_name,
                 ufamily=None, udegree=None, Vu=None, **kwargs):
        super().__init__(state, function_space, field_name)

        if not hasattr(state.fields, "u"):
            if Vu is not None:
                V = state.spaces("HDiv", V=Vu)
            else:
                assert ufamily is not None, "Specify the family for u"
                assert udegree is not None, "Specify the degree of the u space"
                V = state.spaces("HDiv", ufamily, udegree)
            state.fields("u", V)
        test = TestFunction(function_space)
        q = Function(function_space)
        mass_form = time_derivative(inner(q, test)*dx)

        self.residual = subject(
            mass_form + advection_form(state, test, q, **kwargs), q
        )


class ContinuityEquation(PrognosticEquation):
    """
    Class defining the continuity equation.

    :arg state: :class:`.State` object
    :arg function_space: :class:`.FunctionSpace` object
    :arg field_name: name of the prognostic field
    :kwargs: any kwargs to be passed on to the continuity_form
    """
    def __init__(self, state, function_space, field_name,
                 ufamily=None, udegree=None, Vu=None, **kwargs):
        super().__init__(state, function_space, field_name)

        if not hasattr(state.fields, "u"):
            if Vu is not None:
                V = state.spaces("HDiv", V=Vu)
            else:
                assert ufamily is not None, "Specify the family for u"
                assert udegree is not None, "Specify the degree of the u space"
                V = state.spaces("HDiv", ufamily, udegree)
            state.fields("u", V)
        test = TestFunction(function_space)
        q = Function(function_space)
        mass_form = time_derivative(inner(q, test)*dx)

        self.residual = subject(
            mass_form + continuity_form(state, test, q, **kwargs), q
        )


class DiffusionEquation(PrognosticEquation):
    """
    Class defining the diffusion equation.

    :arg state: :class:`.State` object
    :arg function_space: :class:`.FunctionSpace` object
    :arg field_name: name of the prognostic field
    :kwargs: any kwargs to be passed on to the diffusion form
    """
    def __init__(self, state, function_space, field_name,
                 diffusion_parameters):
        super().__init__(state, function_space, field_name)

        test = TestFunction(function_space)
        q = Function(function_space)
        mass_form = time_derivative(inner(q, test)*dx)

        self.residual = subject(
            mass_form
            + interior_penalty_diffusion_form(
                state, test, q, diffusion_parameters), q
        )


class AdvectionDiffusionEquation(PrognosticEquation):
    """
    Class defining the advection-diffusion equation.

    :arg state: :class:`.State` object
    :arg field_name: name of the prognostic field
    :arg function_space: :class:`.FunctionSpace` object, the function
    :kwargs: any kwargs to be passed on to the advection_form or diffusion_form
    """
    def __init__(self, state, function_space, field_name,
                 ufamily=None, udegree=None, Vu=None, diffusion_parameters=None,
                 **kwargs):
        super().__init__(state, function_space, field_name)

        if not hasattr(state.fields, "u"):
            if Vu is not None:
                V = state.spaces("HDiv", V=Vu)
            else:
                assert ufamily is not None, "Specify the family for u"
                assert udegree is not None, "Specify the degree of the u space"
                V = state.spaces("HDiv", ufamily, udegree)
            state.fields("u", V)
        test = TestFunction(function_space)
        q = Function(function_space)
        mass_form = time_derivative(inner(q, test)*dx)

        self.residual = subject(
            mass_form
            + advection_form(state, test, q, **kwargs)
            + interior_penalty_diffusion_form(
                state, test, q, diffusion_parameters), q
        )


class PrognosticEquationSet(PrognosticEquation, metaclass=ABCMeta):
    """
    Base class for solving a set of prognostic equations. Contains common
    routines for setting up equation sets.

    :arg field_names:           A list of names of the prognostic variables.
    :arg state:                 The :class:`State` object used for the run.
    :arg family:                The finite element space family used for the
                                velocity field. This determines the other finite
                                element spaces used via the de Rham complex.
    :arg degree:                The element degree used for the velocity space.
    :arg terms_to_linearise:    (Optional) a dictionary specifying which terms
                                in the equation set to linearise.
    :arg no_normal_flow_bc_ids: (Optional) a list of IDs of domain boundaries
                                at which no normal flow will be enforced.
    :arg active_tracers:        (Optional) a list of `ActiveTracer` objects that
                                encode the metadata for any active tracers to
                                be included in the equations.
    """

    def __init__(self, field_names, state, family, degree,
                 terms_to_linearise=None,
                 no_normal_flow_bc_ids=None, active_tracers=None):

        self.field_names = field_names
        self.active_tracers = active_tracers
        self.terms_to_linearise = {} if terms_to_linearise is None else terms_to_linearise

        # Build finite element spaces
        self.spaces = [space for space in self._build_spaces(state, family, degree)]

        # Add active tracers to the list of prognostics
        if active_tracers is None:
            active_tracers = []
        self.add_tracers_to_prognostics(state, active_tracers)

        # Make the full mixed function space
        W = MixedFunctionSpace(self.spaces)

        # Can now call the underlying PrognosticEquation
        full_field_name = "_".join(self.field_names)
        super().__init__(state, W, full_field_name)

        # Set up test functions, trials and prognostics
        self.tests = TestFunctions(W)
        self.trials = TrialFunctions(W)
        self.X = Function(W)

        # Set up no-normal-flow boundary conditions
        if no_normal_flow_bc_ids is None:
            no_normal_flow_bc_ids = []
        self.set_no_normal_flow_bcs(state, no_normal_flow_bc_ids)

    def _build_spaces(self, state, family, degree):
        return state.spaces.build_compatible_spaces(family, degree)

    # ======================================================================== #
    # Set up time derivative / mass terms
    # ======================================================================== #

    def generate_mass_terms(self):
        """
        Builds the weak time derivative terms ("mass terms") for all the
        prognostic variables of the equation set. Returns a
        :class:`LabelledForm` containing all of these terms.
        """

        for i, (test, field_name) in enumerate(zip(self.tests, self.field_names)):
            prog = split(self.X)[i]
            mass = subject(prognostic(inner(prog, test)*dx, field_name), self.X)
            if i == 0:
                mass_form = time_derivative(mass)
            else:
                mass_form += time_derivative(mass)

        return mass_form

    # ======================================================================== #
    # Linearisation Routines
    # ======================================================================== #

    def generate_linear_terms(self, residual, terms_to_linearise):
        """
        Generates linear forms for each of the terms in the equation set
        (unless specified otherwise). The linear forms are then added to the
        terms through a `linearisation` :class:`Label`.

        Linear forms are currently generated by replacing the `subject` with its
        corresponding `TrialFunction`, however the intention in the future is to
        use the `ufl.derivative` to obtain the linear forms.

        Terms that already have a `linearisation` label will be left.

        :arg residual:           The residual of the equation set. A
                                 :class:`LabelledForm` containing all the terms
                                 of the equation set.
        :arg terms_to_linearise: A dictionary describing the terms which should
                                 be linearised.
        """

        # TODO: Neaten up the `terms_to_linearise` variable. This should not be
        # a dictionary, it should be a filter of some sort

        # Loop through prognostic variables and linearise any specified terms
        for field in self.field_names:
            residual = residual.label_map(
                # Extract all terms to be linearised for this field's equation that haven't already been
                lambda t: (not t.has_label(linearisation) and (t.get(prognostic) == field)
                           and any(t.has_label(*terms_to_linearise[field], return_tuple=True))),
                lambda t: linearisation(t, LabelledForm(t).label_map(all_terms, replace_subject(self.trials)).terms[0]))

        return residual

    def linearise_equation_set(self):
        """
        Linearises the whole equation set, replacing all the equations with
        the complete linearisation. Terms without linearisations are dropped.
        All labels are carried over, and the original linearisations containing
        the trial function are kept as labels to the new terms.
        """

        # Replace all terms with their linearisations, drop terms without
        self.residual = self.residual.label_map(
            lambda t: t.has_label(linearisation),
            map_if_true=lambda t: Term(t.get(linearisation).form, t.labels),
            map_if_false=drop)

        # Replace trial functions with the prognostics
        self.residual = self.residual.label_map(
            all_terms, replace_trial_function(self.X))

    # ======================================================================== #
    # Boundary Condition Routines
    # ======================================================================== #

    def set_no_normal_flow_bcs(self, state, no_normal_flow_bc_ids):
        """
        Sets up the no-normal-flow boundary conditions, storing the
        :class:`DirichletBC` object at each specified boundary. There must be
        a velocity variable named 'u' to apply the boundary conditions to.

        :arg state:               The `State` object.
        :arg normal_flow_bcs_ids: A list of IDs of the domain boundaries at
                                  which no normal flow will be enforced.
        """

        if 'u' not in self.field_names:
            raise NotImplementedError(
                'No-normal-flow boundary conditions can only be applied '
                + 'when there is a variable called "u" and none was found')

        Vu = state.spaces("HDiv")
        if Vu.extruded:
            self.bcs['u'].append(DirichletBC(Vu, 0.0, "bottom"))
            self.bcs['u'].append(DirichletBC(Vu, 0.0, "top"))
        for id in no_normal_flow_bc_ids:
            self.bcs['u'].append(DirichletBC(Vu, 0.0, id))

    # ======================================================================== #
    # Active Tracer Routines
    # ======================================================================== #

    def add_tracers_to_prognostics(self, state, active_tracers):
        """
        This routine adds the active tracers to the equation sets.

        :arg state:          The `State` object.
        :arg active_tracers: A list of `ActiveTracer` objects that encode the
                             metadata for the active tracers.
        """

        # Loop through tracer fields and add field names and spaces
        for tracer in active_tracers:
            if isinstance(tracer, ActiveTracer):
                if tracer.name not in self.field_names:
                    self.field_names.append(tracer.name)
                else:
                    raise ValueError(f'There is already a field named {tracer.name}')
                self.spaces.append(state.spaces(tracer.space))
                # Add an item to the terms_to_linearise dictionary
                if tracer.name not in self.terms_to_linearise.keys():
                    self.terms_to_linearise[tracer.name] = []
            else:
                raise ValueError(f'Tracers must be ActiveTracer objects, not {type(tracer)}')

    def generate_tracer_transport_terms(self, state, active_tracers):
        """
        Adds the transport forms for the active tracers to the equation.

        :arg state:          The `State` object.
        :arg active_tracers: A list of `ActiveTracer` objects that encode the
                             metadata for the active tracers.
        """

        # By default return None if no tracers are to be transported
        adv_form = None
        no_tracer_transported = True

        for i, tracer in enumerate(active_tracers):
            if tracer.transport_flag:
                idx = self.field_names.index(tracer.name)
                tracer_prog = split(self.X)[idx]
                tracer_test = self.tests[idx]
                if tracer.transport_eqn == TransportEquationType.advective:
                    tracer_adv = prognostic(advection_form(state, tracer_test, tracer_prog), tracer.name)
                elif tracer.transport_eqn == TransportEquationType.conservative:
                    tracer_adv = prognostic(continuity_form(state, tracer_test, tracer_prog), tracer.name)
                else:
                    raise ValueError(f'Transport eqn {tracer.transport_eqn} not recognised')

                if no_tracer_transported:
                    # We arrive here for the first tracer to be transported
                    adv_form = subject(tracer_adv, self.X)
                    no_tracer_transported = False
                else:
                    adv_form += subject(tracer_adv, self.X)

        return adv_form


# ============================================================================ #
# Specified Equation Sets
# ============================================================================ #

class ShallowWaterEquations(PrognosticEquationSet):
    """
    Class for the (rotating) shallow-water equations, which evolve the velocity
    'u' and the depth field 'D'.

    :arg state:                 The :class:`State` object used for the run.
    :arg family:                The finite element space family used for the
                                velocity field. This determines the other finite
                                element spaces used via the de Rham complex.
    :arg degree:                The element degree used for the velocity space.
    :arg fexpr:                 (Optional) an expression for the Coriolis
                                parameter. Default is `None`.
    :arg bexpr:                 (Optional) an expression for the bottom surface
                                of the fluid. Default is `None`.
    :arg terms_to_linearise:    (Optional) a dictionary specifying which terms
                                in the equation set to linearise.
    :arg u_transport_option:    (Optional) specifies the transport equation used
                                for the velocity. Supported options are:
                                'vector_invariant_form';
                                'vector_advection_form';
                                'vector_manifold_advection_form';
                                'circulation_form'.
                                The default is 'vector_invariant_form'.
    :arg no_normal_flow_bc_ids: (Optional) a list of IDs of domain boundaries
                                at which no normal flow will be enforced.
    :arg active_tracers:        (Optional) a list of `ActiveTracer` objects that
                                encode the metadata for any active tracers to
                                be included in the equations.
    """
    def __init__(self, state, family, degree, fexpr=None, bexpr=None,
                 terms_to_linearise={'D': [time_derivative, transport],
                                     'u': [time_derivative, pressure_gradient]},
                 u_transport_option="vector_invariant_form",
                 no_normal_flow_bc_ids=None, active_tracers=None):

        field_names = ["u", "D"]

        if active_tracers is not None:
            raise NotImplementedError('Tracers not implemented for shallow water equations')

        if active_tracers is None:
            active_tracers = []

        super().__init__(field_names, state, family, degree,
                         terms_to_linearise=terms_to_linearise,
                         no_normal_flow_bc_ids=no_normal_flow_bc_ids,
                         active_tracers=active_tracers)

        g = state.parameters.g
        H = state.parameters.H

        w, phi = self.tests
        u, D = split(self.X)

        # -------------------------------------------------------------------- #
        # Time Derivative Terms
        # -------------------------------------------------------------------- #
        mass_form = self.generate_mass_terms()

        # -------------------------------------------------------------------- #
        # Transport Terms
        # -------------------------------------------------------------------- #
        # Velocity transport term -- depends on formulation
        if u_transport_option == "vector_invariant_form":
            u_adv = prognostic(vector_invariant_form(state, w, u), "u")
        elif u_transport_option == "vector_advection_form":
            u_adv = prognostic(advection_form(state, w, u), "u")
        elif u_transport_option == "vector_manifold_advection_form":
            u_adv = prognostic(vector_manifold_advection_form(state, w, u), "u")
        elif u_transport_option == "circulation_form":
            ke_form = kinetic_energy_form(state, w, u)
            ke_form = transport.remove(ke_form)
            ke_form = ke_form.label_map(
                lambda t: t.has_label(transporting_velocity),
                lambda t: Term(ufl.replace(
                    t.form, {t.get(transporting_velocity): u}), t.labels))
            ke_form = transporting_velocity.remove(ke_form)
            u_adv = advection_equation_circulation_form(state, w, u) + ke_form
        else:
            raise ValueError("Invalid u_transport_option: %s" % u_transport_option)

        # Depth transport term
        D_adv = prognostic(continuity_form(state, phi, D), "D")
        # Transport term needs special linearisation
        if transport in terms_to_linearise['D']:
            linear_D_adv = linear_continuity_form(state, phi, H).label_map(
                lambda t: t.has_label(transporting_velocity),
                lambda t: Term(ufl.replace(
                    t.form, {t.get(transporting_velocity): self.trials[0]}), t.labels))
            # Add linearisation to D_adv
            D_adv = linearisation(D_adv, linear_D_adv)

        adv_form = subject(u_adv + D_adv, self.X)

        # Add transport of tracers
        if len(active_tracers) > 0:
            adv_form += self.generate_tracer_transport_terms(state, active_tracers)

        # -------------------------------------------------------------------- #
        # Pressure Gradient Term
        # -------------------------------------------------------------------- #
        pressure_gradient_form = pressure_gradient(
            subject(prognostic(-g*div(w)*D*dx, "u"), self.X))

        residual = (mass_form + adv_form + pressure_gradient_form)

        # -------------------------------------------------------------------- #
        # Extra Terms (Coriolis and Topography)
        # -------------------------------------------------------------------- #
        if fexpr is not None:
            V = FunctionSpace(state.mesh, "CG", 1)
            f = state.fields("coriolis", space=V)
            f.interpolate(fexpr)
            coriolis_form = coriolis(
                subject(prognostic(f*inner(state.perp(u), w)*dx, "u"), self.X))
            residual += coriolis_form

        if bexpr is not None:
            b = state.fields("topography", state.spaces("DG"))
            b.interpolate(bexpr)
            topography_form = subject(prognostic(-g*div(w)*b*dx, "u"), self.X)
            residual += topography_form

        # -------------------------------------------------------------------- #
        # Linearise equations
        # -------------------------------------------------------------------- #
        u, D = self.X.split()
        # Linearise about D = H
        # TODO: add linearisation state for u
        D.assign(Constant(H))
        u, D = split(self.X)

        # Add linearisations to equations
        self.residual = self.generate_linear_terms(residual, self.terms_to_linearise)


class LinearShallowWaterEquations(ShallowWaterEquations):
    """
    The linear version of the shallow water equations.

    # TODO: add documentation
    """
    def __init__(self, state, family, degree, fexpr=None, bexpr=None,
                 terms_to_linearise={'D': [time_derivative, transport],
                                     'u': [time_derivative, pressure_gradient, coriolis]},
                 u_transport_option="vector_invariant_form",
                 no_normal_flow_bc_ids=None, active_tracers=None):

        super().__init__(state, family, degree, fexpr=fexpr, bexpr=bexpr,
                         terms_to_linearise=terms_to_linearise,
                         u_transport_option=u_transport_option,
                         no_normal_flow_bc_ids=no_normal_flow_bc_ids,
                         active_tracers=active_tracers)

        # Use the underlying routine to do a first linearisation of the equations
        self.linearise_equation_set()

        # D transport term is a special case -- add facet term
        _, D = split(self.X)
        _, phi = self.tests
        D_adv = prognostic(linear_continuity_form(state, phi, D, facet_term=True), "D")
        self.residual = self.residual.label_map(
            lambda t: t.has_label(transport) and t.get(prognostic) == "D",
            map_if_true=lambda t: Term(D_adv.form, t.labels)
        )


class CompressibleEulerEquations(PrognosticEquationSet):
    """
    Class for the compressible Euler equations, which evolve the velocity 'u',
    the dry density 'rho' and the (virtual dry) potential temperature 'theta'.

    :arg state:                 The :class:`State` object used for the run.
    :arg family:                The finite element space family used for the
                                velocity field. This determines the other finite
                                element spaces used via the de Rham complex.
    :arg degree:                The element degree used for the velocity space.
    :arg Omega:                 (Optional) an expression for the planet's
                                rotation vector. Default is `None`.
    :arg sponge:                (Optional) an expression for a sponge layer.
                                Default is `None`.
    :arg extra_terms:           (Optional) any extra terms to include in the
                                equation set.
    :arg terms_to_linearise:    (Optional) a dictionary specifying which terms
                                in the equation set to linearise.
    :arg u_transport_option:    (Optional) specifies the transport equation used
                                for the velocity. Supported options are:
                                'vector_invariant_form';
                                'vector_advection_form';
                                'vector_manifold_advection_form';
                                'circulation_form'.
                                The default is 'vector_invariant_form'.
    :arg diffusion_options:     (Optional) any options to specify for applying
                                diffusion terms to variables.
    :arg no_normal_flow_bc_ids: (Optional) a list of IDs of domain boundaries
                                at which no normal flow will be enforced.
    :arg active_tracers:        (Optional) a list of `ActiveTracer` objects that
                                encode the metadata for any active tracers to
                                be included in the equations.
    """

    def __init__(self, state, family, degree, Omega=None, sponge=None,
                 extra_terms=None,
                 terms_to_linearise={'u': [time_derivative],
                                     'rho': [time_derivative, transport],
                                     'theta': [time_derivative, transport]},
                 u_transport_option="vector_invariant_form",
                 diffusion_options=None,
                 no_normal_flow_bc_ids=None,
                 active_tracers=None):

        field_names = ['u', 'rho', 'theta']

        if active_tracers is None:
            active_tracers = []

        super().__init__(field_names, state, family, degree,
                         terms_to_linearise=terms_to_linearise,
                         no_normal_flow_bc_ids=no_normal_flow_bc_ids,
                         active_tracers=active_tracers)

        g = state.parameters.g
        cp = state.parameters.cp

        w, phi, gamma = self.tests[0:3]
        u, rho, theta = split(self.X)[0:3]
        rhobar = state.fields("rhobar", space=state.spaces("DG"), dump=False)
        thetabar = state.fields("thetabar", space=state.spaces("theta"), dump=False)
        zero_expr = Constant(0.0)*theta
        exner = exner_pressure(state.parameters, rho, theta)
        n = FacetNormal(state.mesh)

        # -------------------------------------------------------------------- #
        # Time Derivative Terms
        # -------------------------------------------------------------------- #
        mass_form = self.generate_mass_terms()

        # -------------------------------------------------------------------- #
        # Transport Terms
        # -------------------------------------------------------------------- #
        # Velocity transport term -- depends on formulation
        if u_transport_option == "vector_invariant_form":
            u_adv = prognostic(vector_invariant_form(state, w, u), "u")
        elif u_transport_option == "vector_advection_form":
            u_adv = prognostic(advection_form(state, w, u), "u")
        elif u_transport_option == "vector_manifold_advection_form":
            u_adv = prognostic(vector_manifold_advection_form(state, w, u), "u")
        elif u_transport_option == "circulation_form":
            ke_form = kinetic_energy_form(state, w, u)
            ke_form = transport.remove(ke_form)
            ke_form = ke_form.label_map(
                lambda t: t.has_label(transporting_velocity),
                lambda t: Term(ufl.replace(
                    t.form, {t.get(transporting_velocity): u}), t.labels))
            ke_form = transporting_velocity.remove(ke_form)
            u_adv = advection_equation_circulation_form(state, w, u) + ke_form
        else:
            raise ValueError("Invalid u_transport_option: %s" % u_transport_option)

        # Density transport (conservative form)
        rho_adv = prognostic(continuity_form(state, phi, rho), "rho")
        # Transport term needs special linearisation
        if transport in terms_to_linearise['rho']:
            linear_rho_adv = linear_continuity_form(state, phi, rhobar).label_map(
                lambda t: t.has_label(transporting_velocity),
                lambda t: Term(ufl.replace(
                    t.form, {t.get(transporting_velocity): self.trials[0]}), t.labels))
            rho_adv = linearisation(rho_adv, linear_rho_adv)

        # Potential temperature transport (advective form)
        theta_adv = prognostic(advection_form(state, gamma, theta), "theta")
        # Transport term needs special linearisation
        if transport in terms_to_linearise['theta']:
            linear_theta_adv = linear_advection_form(state, gamma, thetabar).label_map(
                lambda t: t.has_label(transporting_velocity),
                lambda t: Term(ufl.replace(
                    t.form, {t.get(transporting_velocity): self.trials[0]}), t.labels))
            theta_adv = linearisation(theta_adv, linear_theta_adv)

        adv_form = subject(u_adv + rho_adv + theta_adv, self.X)

        # Add transport of tracers
        if len(active_tracers) > 0:
            adv_form += self.generate_tracer_transport_terms(state, active_tracers)

        # -------------------------------------------------------------------- #
        # Pressure Gradient Term
        # -------------------------------------------------------------------- #
        # First get total mass of tracers
        tracer_mr_total = zero_expr
        for tracer in active_tracers:
            if tracer.variable_type == TracerVariableType.mixing_ratio:
                idx = self.field_names.index(tracer.name)
                tracer_mr_total += split(self.X)[idx]
            else:
                raise NotImplementedError('Only mixing ratio tracers are implemented')
        theta_v = theta / (Constant(1.0) + tracer_mr_total)

        pressure_gradient_form = name(subject(prognostic(
            cp*(-div(theta_v*w)*exner*dx
                + jump(theta_v*w, n)*avg(exner)*dS_v), "u"), self.X), "pressure_gradient")

        # -------------------------------------------------------------------- #
        # Gravitational Term
        # -------------------------------------------------------------------- #
        gravity_form = subject(prognostic(Term(g*inner(state.k, w)*dx), "u"), self.X)

        residual = (mass_form + adv_form + pressure_gradient_form + gravity_form)

        # -------------------------------------------------------------------- #
        # Moist Thermodynamic Divergence Term
        # -------------------------------------------------------------------- #
        if len(active_tracers) > 0:
            cv = state.parameters.cv
            c_vv = state.parameters.c_vv
            c_pv = state.parameters.c_pv
            c_pl = state.parameters.c_pl
            R_d = state.parameters.R_d
            R_v = state.parameters.R_v

            # Get gas and liquid moisture mixing ratios
            mr_l = zero_expr
            mr_v = zero_expr

            for tracer in active_tracers:
                if tracer.is_moisture:
                    if tracer.variable_type == TracerVariableType.mixing_ratio:
                        idx = self.field_names.index(tracer.name)
                        if tracer.phase == Phases.gas:
                            mr_v += split(self.X)[idx]
                        elif tracer.phase == Phases.liquid:
                            mr_l += split(self.X)[idx]
                    else:
                        raise NotImplementedError('Only mixing ratio tracers are implemented')

            c_vml = cv + mr_v * c_vv + mr_l * c_pl
            c_pml = cp + mr_v * c_pv + mr_l * c_pl
            R_m = R_d + mr_v * R_v

            residual += subject(prognostic(
                gamma * theta * div(u)
                * (R_m / c_vml - (R_d * c_pml) / (cp * c_vml))*dx, "theta"), self.X)

        # -------------------------------------------------------------------- #
        # Extra Terms (Coriolis, Sponge, Diffusion and others)
        # -------------------------------------------------------------------- #
        if Omega is not None:
            residual += subject(prognostic(
                inner(w, cross(2*Omega, u))*dx, "u"), self.X)

        if sponge is not None:
            W_DG = FunctionSpace(state.mesh, "DG", 2)
            x = SpatialCoordinate(state.mesh)
            z = x[len(x)-1]
            H = sponge.H
            zc = sponge.z_level
            assert float(zc) < float(H), "you have set the sponge level above the height of your domain"
            mubar = sponge.mubar
            muexpr = conditional(z <= zc,
                                 0.0,
                                 mubar*sin((pi/2.)*(z-zc)/(H-zc))**2)
            self.mu = Function(W_DG).interpolate(muexpr)

            residual += name(subject(prognostic(
                self.mu*inner(w, state.k)*inner(u, state.k)*dx, "u"), self.X), "sponge")

        if diffusion_options is not None:
            for field, diffusion in diffusion_options:
                idx = self.field_names.index(field)
                test = self.tests[idx]
                fn = split(self.X)[idx]
                residual += subject(
                    prognostic(interior_penalty_diffusion_form(
                        state, test, fn, diffusion), field), self.X)

        if extra_terms is not None:
            for field, term in extra_terms:
                idx = self.field_names.index(field)
                test = self.tests[idx]
                residual += subject(prognostic(
                    inner(test, term)*dx, field), self.X)

        # -------------------------------------------------------------------- #
        # Linearise equations
        # -------------------------------------------------------------------- #
        # TODO: add linearisation states for variables
        # Add linearisations to equations
        self.residual = self.generate_linear_terms(residual, self.terms_to_linearise)


class HydrostaticCompressibleEulerEquations(CompressibleEulerEquations):
    """
    The hydrostatic version of the compressible Euler equations.

    # TODO: add documentation
    """

    def __init__(self, state, family, degree, Omega=None, sponge=None,
                 extra_terms=None,
                 terms_to_linearise={'u': [time_derivative],
                                     'rho': [time_derivative, transport],
                                     'theta': [time_derivative, transport]},
                 u_transport_option="vector_invariant_form",
                 diffusion_options=None,
                 no_normal_flow_bc_ids=None,
                 active_tracers=None):

        super().__init__(state, family, degree, Omega=Omega, sponge=sponge,
                         extra_terms=extra_terms,
                         terms_to_linearise=terms_to_linearise,
                         u_transport_option=u_transport_option,
                         diffusion_options=diffusion_options,
                         no_normal_flow_bc_ids=no_normal_flow_bc_ids,
                         active_tracers=active_tracers)

        self.residual = self.residual.label_map(
            lambda t: t.has_label(time_derivative),
            map_if_true=lambda t: hydrostatic(t, self.hydrostatic_projection(t))
        )

        k = self.state.k
        u = split(self.X)[0]
        self.residual += name(
            subject(
                prognostic(
                    -inner(k, self.tests[0]) * inner(k, u) * dx, "u"),
                self.X),
            "hydrostatic_form")

    def hydrostatic_projection(self, t):

        # TODO: make this more general, i.e. should work on the sphere
        assert not self.state.on_sphere, "the hydrostatic projection is not yet implemented for spherical geometry"
        k = Constant((*self.state.k, 0, 0))
        X = t.get(subject)

        new_subj = X - k * inner(X, k)
        return replace_subject(new_subj)(t)


class IncompressibleBoussinesqEquations(PrognosticEquationSet):

    """
    Class for the incompressible Boussinesq equations, which evolve the velocity
    'u', the pressure 'p' and the buoyancy 'b'.

    The pressure features as a Lagrange multiplier to enforce the
    incompressibility of the equations.

    :arg state:                 The :class:`State` object used for the run.
    :arg family:                The finite element space family used for the
                                velocity field. This determines the other finite
                                element spaces used via the de Rham complex.
    :arg degree:                The element degree used for the velocity space.
    :arg Omega:                 (Optional) an expression for the planet's
                                rotation vector. Default is `None`.
    :arg terms_to_linearise:    (Optional) a dictionary specifying which terms
                                in the equation set to linearise.
    :arg u_transport_option:    (Optional) specifies the transport equation used
                                for the velocity. Supported options are:
                                'vector_invariant_form';
                                'vector_advection_form';
                                'vector_manifold_advection_form';
                                'circulation_form'.
                                The default is 'vector_invariant_form'.
    :arg no_normal_flow_bc_ids: (Optional) a list of IDs of domain boundaries
                                at which no normal flow will be enforced.
    :arg active_tracers:        (Optional) a list of `ActiveTracer` objects that
                                encode the metadata for any active tracers to
                                be included in the equations.
    """

    def __init__(self, state, family, degree, Omega=None,
                 terms_to_linearise={'u': [time_derivative],
                                     'p': [time_derivative],
                                     'b': [time_derivative, transport]},
                 u_transport_option="vector_invariant_form",
                 no_normal_flow_bc_ids=None,
                 active_tracers=None):

        field_names = ['u', 'p', 'b']

        if active_tracers is not None:
            raise NotImplementedError('Tracers not implemented for Boussinesq equations')

        if active_tracers is None:
            active_tracers = []

        super().__init__(field_names, state, family, degree,
                         terms_to_linearise=terms_to_linearise,
                         no_normal_flow_bc_ids=no_normal_flow_bc_ids,
                         active_tracers=active_tracers)

        w, phi, gamma = self.tests[0:3]
        u, p, b = split(self.X)
        bbar = state.fields("bbar", space=state.spaces("theta"), dump=False)
        bbar = state.fields("pbar", space=state.spaces("DG"), dump=False)

        # -------------------------------------------------------------------- #
        # Time Derivative Terms
        # -------------------------------------------------------------------- #
        mass_form = self.generate_mass_terms()

        # -------------------------------------------------------------------- #
        # Transport Terms
        # -------------------------------------------------------------------- #
        # Velocity transport term -- depends on formulation
        if u_transport_option == "vector_invariant_form":
            u_adv = prognostic(vector_invariant_form(state, w, u), "u")
        elif u_transport_option == "vector_advection_form":
            u_adv = prognostic(advection_form(state, w, u), "u")
        elif u_transport_option == "vector_manifold_advection_form":
            u_adv = prognostic(vector_manifold_advection_form(state, w, u), "u")
        elif u_transport_option == "circulation_form":
            ke_form = kinetic_energy_form(state, w, u)
            ke_form = transport.remove(ke_form)
            ke_form = ke_form.label_map(
                lambda t: t.has_label(transporting_velocity),
                lambda t: Term(ufl.replace(
                    t.form, {t.get(transporting_velocity): u}), t.labels))
            ke_form = transporting_velocity.remove(ke_form)
            u_adv = advection_equation_circulation_form(state, w, u) + ke_form
        else:
            raise ValueError("Invalid u_transport_option: %s" % u_transport_option)

        # Buoyancy transport
        b_adv = prognostic(advection_form(state, gamma, b), "b")
        linear_b_adv = linear_advection_form(state, gamma, bbar).label_map(
            lambda t: t.has_label(transporting_velocity),
            lambda t: Term(ufl.replace(
                t.form, {t.get(transporting_velocity): self.trials[0]}), t.labels))
        b_adv = linearisation(b_adv, linear_b_adv)

        adv_form = subject(u_adv + b_adv, self.X)

        # Add transport of tracers
        if len(active_tracers) > 0:
            adv_form += self.generate_tracer_transport_terms(state, active_tracers)

        # -------------------------------------------------------------------- #
        # Pressure Gradient Term
        # -------------------------------------------------------------------- #
        pressure_gradient_form = subject(prognostic(-div(w)*p*dx, "u"), self.X)

        # -------------------------------------------------------------------- #
        # Gravitational Term
        # -------------------------------------------------------------------- #
        gravity_form = subject(prognostic(-b*inner(w, state.k)*dx, "u"), self.X)

        # -------------------------------------------------------------------- #
        # Divergence Term
        # -------------------------------------------------------------------- #
        # This enforces that div(u) = 0
        # The p features here so that the div(u) evaluated in the "forcing" step
        # replaces the whole pressure field, rather than merely providing an
        # increment to it.
        divergence_form = name(subject(prognostic(phi*(p-div(u))*dx, "p"), self.X),
                               "incompressibility")

        residual = (mass_form + adv_form + divergence_form
                    + pressure_gradient_form + gravity_form)

        # -------------------------------------------------------------------- #
        # Extra Terms (Coriolis)
        # -------------------------------------------------------------------- #
        if Omega is not None:
            residual += subject(prognostic(
                inner(w, cross(2*Omega, u))*dx, "u"), self.X)

        # -------------------------------------------------------------------- #
        # Linearise equations
        # -------------------------------------------------------------------- #
        # TODO: add linearisation states for variables
        # Add linearisations to equations
        self.residual = self.generate_linear_terms(residual, self.terms_to_linearise)<|MERGE_RESOLUTION|>--- conflicted
+++ resolved
@@ -45,12 +45,7 @@
         if len(function_space) > 1:
             assert hasattr(self, "field_names")
             state.fields(field_name, function_space,
-<<<<<<< HEAD
-                         subfield_names=self.field_names,
-                         pickup=True)
-=======
                          subfield_names=self.field_names, pickup=True)
->>>>>>> b7207a31
             for fname in self.field_names:
                 state.diagnostics.register(fname)
                 self.bcs[fname] = []
