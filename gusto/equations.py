"""Objects describing geophysical fluid equations to be solved in weak form."""

from abc import ABCMeta
from firedrake import (TestFunction, Function, sin, pi, inner, dx, div, cross,
                       FunctionSpace, MixedFunctionSpace, TestFunctions,
                       TrialFunction, FacetNormal, jump, avg, dS_v,
                       DirichletBC, conditional, SpatialCoordinate,
                       split, Constant, action)
<<<<<<< HEAD
from gusto.fields import PrescribedFields
from gusto.fml.form_manipulation_labelling import Term, all_terms, identity, drop
=======
from gusto.fml.form_manipulation_labelling import Term, all_terms, keep, drop, Label
>>>>>>> 0f3fdffd
from gusto.labels import (subject, time_derivative, transport, prognostic,
                          transporting_velocity, replace_subject, linearisation,
                          name, pressure_gradient, coriolis,
                          replace_trial_function, hydrostatic)
from gusto.thermodynamics import exner_pressure
from gusto.transport_forms import (advection_form, continuity_form,
                                   vector_invariant_form,
                                   vector_manifold_advection_form,
                                   kinetic_energy_form,
                                   advection_equation_circulation_form,
                                   linear_continuity_form,
                                   linear_advection_form)
from gusto.diffusion import interior_penalty_diffusion_form
from gusto.active_tracers import ActiveTracer, Phases, TracerVariableType
from gusto.configuration import TransportEquationType
import ufl


class PrognosticEquation(object, metaclass=ABCMeta):
    """Base class for prognostic equations."""

    def __init__(self, domain, function_space, field_name):
        """
        Args:
            domain (:class:`Domain`): the model's domain object, containing the
                mesh and the compatible function spaces.
            function_space (:class:`FunctionSpace`): the function space that the
                equation's prognostic is defined on.
            field_name (str): name of the prognostic field.
        """

        self.domain = domain
        self.function_space = function_space
        self.X = Function(function_space)
        self.field_name = field_name
        self.bcs = {}
        self.prescribed_fields = PrescribedFields()

        if len(function_space) > 1:
            assert hasattr(self, "field_names")
            for fname in self.field_names:
                self.bcs[fname] = []

        self.bcs[field_name] = []

    def label_terms(self, term_filter, label):
        """
        Labels terms in the equation, subject to the term filter.


        Args:
            term_filter (func): a function, taking terms as an argument, that
                is used to filter terms.
            label (:class:`Label`): the label to be applied to the terms.
        """
        assert type(label, Label)
        self.residual = self.residual.label_map(term_filter, map_if_true=label)


class AdvectionEquation(PrognosticEquation):
    u"""Discretises the advection equation, ∂q/∂t + (u.∇)q = 0"""

    def __init__(self, domain, function_space, field_name, Vu=None, **kwargs):
        """
        Args:
            domain (:class:`Domain`): the model's domain object, containing the
                mesh and the compatible function spaces.
            function_space (:class:`FunctionSpace`): the function space that the
                equation's prognostic is defined on.
            field_name (str): name of the prognostic field.
            Vu (:class:`FunctionSpace`, optional): the function space for the
                velocity field. If this is not specified, uses the HDiv spaces
                set up by the domain. Defaults to None.
            **kwargs: any keyword arguments to be passed to the advection form.
        """
        super().__init__(domain, function_space, field_name)

        if Vu is not None:
            V = domain.spaces("HDiv", V=Vu, overwrite_space=True)
        else:
            V = domain.spaces("HDiv")
        self.prescribed_fields("u", V)

        test = TestFunction(function_space)
        q = Function(function_space)
        mass_form = time_derivative(inner(q, test)*dx)

        self.residual = subject(
            mass_form + advection_form(domain, test, q, **kwargs), q
        )


class ContinuityEquation(PrognosticEquation):
    u"""Discretises the continuity equation, ∂q/∂t + ∇(u*q) = 0"""

    def __init__(self, domain, function_space, field_name, Vu=None, **kwargs):
        """
        Args:
            domain (:class:`Domain`): the model's domain object, containing the
                mesh and the compatible function spaces.
            function_space (:class:`FunctionSpace`): the function space that the
                equation's prognostic is defined on.
            field_name (str): name of the prognostic field.
            Vu (:class:`FunctionSpace`, optional): the function space for the
                velocity field. If this is not specified, uses the HDiv spaces
                set up by the domain. Defaults to None.
            **kwargs: any keyword arguments to be passed to the advection form.
        """
        super().__init__(domain, function_space, field_name)

        if Vu is not None:
            V = domain.spaces("HDiv", V=Vu, overwrite_space=True)
        else:
            V = domain.spaces("HDiv")
        self.prescribed_fields("u", V)

        test = TestFunction(function_space)
        q = Function(function_space)
        mass_form = time_derivative(inner(q, test)*dx)

        self.residual = subject(
            mass_form + continuity_form(domain, test, q, **kwargs), q
        )


class DiffusionEquation(PrognosticEquation):
    u"""Discretises the diffusion equation, ∂q/∂t = ∇.(κ∇q)"""

    def __init__(self, domain, function_space, field_name,
                 diffusion_parameters):
        """
        Args:
            domain (:class:`Domain`): the model's domain object, containing the
                mesh and the compatible function spaces.
            function_space (:class:`FunctionSpace`): the function space that the
                equation's prognostic is defined on.
            field_name (str): name of the prognostic field.
            diffusion_parameters (:class:`DiffusionParameters`): parameters
                describing the diffusion to be applied.
        """
        super().__init__(domain, function_space, field_name)

        test = TestFunction(function_space)
        q = Function(function_space)
        mass_form = time_derivative(inner(q, test)*dx)

        self.residual = subject(
            mass_form
            + interior_penalty_diffusion_form(
                domain, test, q, diffusion_parameters), q
        )


class AdvectionDiffusionEquation(PrognosticEquation):
    u"""The advection-diffusion equation, ∂q/∂t + (u.∇)q = ∇.(κ∇q)"""

    def __init__(self, domain, function_space, field_name, Vu=None,
                 diffusion_parameters=None, **kwargs):
        """
        Args:
            domain (:class:`Domain`): the model's domain object, containing the
                mesh and the compatible function spaces.
            function_space (:class:`FunctionSpace`): the function space that the
                equation's prognostic is defined on.
            field_name (str): name of the prognostic field.
            Vu (:class:`FunctionSpace`, optional): the function space for the
                velocity field. If this is  Defaults to None.
            diffusion_parameters (:class:`DiffusionParameters`, optional):
                parameters describing the diffusion to be applied.
            **kwargs: any keyword arguments to be passed to the advection form.
        """

        super().__init__(domain, function_space, field_name)

        if Vu is not None:
            V = domain.spaces("HDiv", V=Vu, overwrite_space=True)
        else:
            V = domain.spaces("HDiv")
        self.prescribed_fields("u", V)

        test = TestFunction(function_space)
        q = Function(function_space)
        mass_form = time_derivative(inner(q, test)*dx)

        self.residual = subject(
            mass_form
            + advection_form(domain, test, q, **kwargs)
            + interior_penalty_diffusion_form(
                domain, test, q, diffusion_parameters), q
        )


class PrognosticEquationSet(PrognosticEquation, metaclass=ABCMeta):
    """
    Base class for solving a set of prognostic equations.

    A prognostic equation set contains multiple prognostic variables, which are
    solved for simultaneously in a :class:`MixedFunctionSpace`. This base class
    contains common routines for these equation sets.
    """

    def __init__(self, field_names, domain, linearisation_map=None,
                 no_normal_flow_bc_ids=None, active_tracers=None):
        """
        Args:
            field_names (list): a list of strings for names of the prognostic
                variables for the equation set.
            domain (:class:`Domain`): the model's domain object, containing the
                mesh and the compatible function spaces.
            linearisation_map (func, optional): a function specifying which
                terms in the equation set to linearise. Defaults to None.
            no_normal_flow_bc_ids (list, optional): a list of IDs of domain
                boundaries at which no normal flow will be enforced. Defaults to
                None.
            active_tracers (list, optional): a list of `ActiveTracer` objects
                that encode the metadata for any active tracers to be included
                in the equations.. Defaults to None.
        """

        self.field_names = field_names
        self.active_tracers = active_tracers
        self.linearisation_map = lambda t: False if linearisation_map is None else linearisation_map(t)

        # Build finite element spaces
        # TODO: this implies order of spaces matches order of variables
        # we should not assume this and should instead specify which variable
        # is in which space
        self.spaces = [space for space in domain.compatible_spaces]

        # Add active tracers to the list of prognostics
        if active_tracers is None:
            active_tracers = []
        self.add_tracers_to_prognostics(domain, active_tracers)

        # Make the full mixed function space
        W = MixedFunctionSpace(self.spaces)

        # Can now call the underlying PrognosticEquation
        full_field_name = "_".join(self.field_names)
        super().__init__(domain, W, full_field_name)

        # Set up test functions, trials and prognostics
        self.tests = TestFunctions(W)
        self.trials = TrialFunction(W)
        self.X_ref = Function(W)

        # Set up no-normal-flow boundary conditions
        if no_normal_flow_bc_ids is None:
            no_normal_flow_bc_ids = []
        self.set_no_normal_flow_bcs(domain, no_normal_flow_bc_ids)

    # ======================================================================== #
    # Set up time derivative / mass terms
    # ======================================================================== #

    def generate_mass_terms(self):
        """
        Builds the weak time derivative terms for the equation set.

        Generates the weak time derivative terms ("mass terms") for all the
        prognostic variables of the equation set.

        Returns:
            :class:`LabelledForm`: a labelled form containing the mass terms.
        """

        for i, (test, field_name) in enumerate(zip(self.tests, self.field_names)):
            prog = split(self.X)[i]
            mass = subject(prognostic(inner(prog, test)*dx, field_name), self.X)
            if i == 0:
                mass_form = time_derivative(mass)
            else:
                mass_form += time_derivative(mass)

        return mass_form

    # ======================================================================== #
    # Linearisation Routines
    # ======================================================================== #

    def generate_linear_terms(self, residual, linearisation_map):
        """
        Generate the linearised forms for the equation set.

        Generates linear forms for each of the terms in the equation set
        (unless specified otherwise). The linear forms are then added to the
        terms through a `linearisation` :class:`Label`.

        Linear forms are generated by replacing the `subject` using the
        `ufl.derivative` to obtain the forms linearised around reference states.

        Terms that already have a `linearisation` label are left.

        Args:
            residual (:class:`LabelledForm`): the residual of the equation set.
                A labelled form containing all the terms of the equation set.
            linearisation_map (func): a function describing the terms to be
                linearised.

        Returns:
            :class:`LabelledForm`: the residual with linear terms attached to
                each term as labels.
        """

        from functools import partial

        # Function to check if term should be linearised
        def should_linearise(term):
            return (not term.has_label(linearisation) and linearisation_map(term))

        # Linearise a term, and add the linearisation as a label
        def linearise(term, X, X_ref, du):
            linear_term = Term(action(ufl.derivative(term.form, X), du), term.labels)
            return linearisation(term, replace_subject(X_ref)(linear_term))

        # Add linearisations to all terms that need linearising
        residual = residual.label_map(
            should_linearise,
            map_if_true=partial(linearise, X=self.X, X_ref=self.X_ref, du=self.trials),
            map_if_false=keep,
        )

        return residual

    def linearise_equation_set(self):
        """
        Linearises the equation set.

        Linearises the whole equation set, replacing all the equations with
        the complete linearisation. Terms without linearisations are dropped.
        All labels are carried over, and the original linearisations containing
        the trial function are kept as labels to the new terms.
        """

        # Replace all terms with their linearisations, drop terms without
        self.residual = self.residual.label_map(
            lambda t: t.has_label(linearisation),
            map_if_true=lambda t: Term(t.get(linearisation).form, t.labels),
            map_if_false=drop)

        # Replace trial functions with the prognostics
        self.residual = self.residual.label_map(
            all_terms, replace_trial_function(self.X))

    # ======================================================================== #
    # Boundary Condition Routines
    # ======================================================================== #

    def set_no_normal_flow_bcs(self, domain, no_normal_flow_bc_ids):
        """
        Sets up the boundary conditions for no-normal flow at domain boundaries.

        Sets up the no-normal-flow boundary conditions, storing the
        :class:`DirichletBC` object at each specified boundary. There must be
        a velocity variable named 'u' to apply the boundary conditions to.

        Args:
            domain (:class:`Domain`): the model's domain object, containing the
                mesh and the compatible function spaces.
            no_normal_flow_bc_ids (list): A list of IDs of the domain boundaries
                at which no normal flow will be enforced.

        Raises:
            NotImplementedError: if there is no velocity field (with name 'u')
                in the equation set.
        """

        if 'u' not in self.field_names:
            raise NotImplementedError(
                'No-normal-flow boundary conditions can only be applied '
                + 'when there is a variable called "u" and none was found')

        Vu = domain.spaces("HDiv")
        if Vu.extruded:
            self.bcs['u'].append(DirichletBC(Vu, 0.0, "bottom"))
            self.bcs['u'].append(DirichletBC(Vu, 0.0, "top"))
        for id in no_normal_flow_bc_ids:
            self.bcs['u'].append(DirichletBC(Vu, 0.0, id))

        # Add all boundary conditions to mixed function space
        W = self.X.function_space()
        self.bcs[self.field_name] = []
        for idx, field_name in enumerate(self.field_names):
            for bc in self.bcs[field_name]:
                self.bcs[self.field_name].append(DirichletBC(W.sub(idx), bc.function_arg, bc.sub_domain))

    # ======================================================================== #
    # Active Tracer Routines
    # ======================================================================== #

    def add_tracers_to_prognostics(self, domain, active_tracers):
        """
        Augments the equation set with specified active tracer variables.

        Args:
            domain (:class:`Domain`): the model's domain object, containing the
                mesh and the compatible function spaces.
            active_tracers (list): A list of :class:`ActiveTracer` objects that
                encode the metadata for the active tracers.

        Raises:
            ValueError: the equation set already contains a variable with the
                name of the active tracer.
        """

        # Loop through tracer fields and add field names and spaces
        for tracer in active_tracers:
            if isinstance(tracer, ActiveTracer):
                if tracer.name not in self.field_names:
                    self.field_names.append(tracer.name)
                else:
                    raise ValueError(f'There is already a field named {tracer.name}')
                self.spaces.append(domain.spaces(tracer.space))
            else:
                raise TypeError(f'Tracers must be ActiveTracer objects, not {type(tracer)}')

    def generate_tracer_transport_terms(self, domain, active_tracers):
        """
        Adds the transport forms for the active tracers to the equation set.

        Args:
            domain (:class:`Domain`): the model's domain object, containing the
                mesh and the compatible function spaces.
            active_tracers (list): A list of :class:`ActiveTracer` objects that
                encode the metadata for the active tracers.

        Raises:
            ValueError: if the transport equation encoded in the active tracer
                metadata is not valid.

        Returns:
            :class:`LabelledForm`: a labelled form containing the transport
                terms for the active tracers.
        """

        # By default return None if no tracers are to be transported
        adv_form = None
        no_tracer_transported = True

        for i, tracer in enumerate(active_tracers):
            if tracer.transport_eqn != TransportEquationType.no_transport:
                idx = self.field_names.index(tracer.name)
                tracer_prog = split(self.X)[idx]
                tracer_test = self.tests[idx]
                if tracer.transport_eqn == TransportEquationType.advective:
                    tracer_adv = prognostic(advection_form(domain, tracer_test, tracer_prog), tracer.name)
                elif tracer.transport_eqn == TransportEquationType.conservative:
                    tracer_adv = prognostic(continuity_form(domain, tracer_test, tracer_prog), tracer.name)
                else:
                    raise ValueError(f'Transport eqn {tracer.transport_eqn} not recognised')

                if no_tracer_transported:
                    # We arrive here for the first tracer to be transported
                    adv_form = subject(tracer_adv, self.X)
                    no_tracer_transported = False
                else:
                    adv_form += subject(tracer_adv, self.X)

        return adv_form


class ForcedAdvectionEquation(PrognosticEquationSet):
    u"""
    Discretises the advection equation with a source/sink term,
        ∂q/∂t + (u.∇)q = F,
    which can also be augmented with active tracers.
    """
    def __init__(self, domain, function_space, field_name, Vu=None,
                 active_tracers=None, **kwargs):
        """
        Args:
            domain (:class:`Domain`): the model's domain object, containing the
                mesh and the compatible function spaces.
            function_space (:class:`FunctionSpace`): the function space that the
                equation's prognostic is defined on.
            field_name (str): name of the prognostic field.
            Vu (:class:`FunctionSpace`, optional): the function space for the
                velocity field. If this is not specified, uses the HDiv spaces
                set up by the domain. Defaults to None.
            active_tracers (list, optional): a list of `ActiveTracer` objects
                that encode the metadata for any active tracers to be included
                in the equations. Defaults to None.
            **kwargs: any keyword arguments to be passed to the advection form.
        """

        self.field_names = [field_name]
        self.active_tracers = active_tracers
        self.terms_to_linearise = {}

        # Build finite element spaces
        self.spaces = [domain.spaces("tracer", V=function_space)]

        # Add active tracers to the list of prognostics
        if active_tracers is None:
            active_tracers = []
        self.add_tracers_to_prognostics(domain, active_tracers)

        # Make the full mixed function space
        W = MixedFunctionSpace(self.spaces)

        # Can now call the underlying PrognosticEquation
        full_field_name = "_".join(self.field_names)
        PrognosticEquation.__init__(self, domain, W, full_field_name)

        if Vu is not None:
            V = domain.spaces("HDiv", V=Vu, overwrite_space=True)
        else:
            V = domain.spaces("HDiv")
        self.prescribed_fields("u", V)

        self.tests = TestFunctions(W)
        self.X = Function(W)

        mass_form = self.generate_mass_terms()

        self.residual = subject(
            mass_form + advection_form(domain, self.tests[0], split(self.X)[0], **kwargs), self.X
        )

# ============================================================================ #
# Specified Equation Sets
# ============================================================================ #


class ShallowWaterEquations(PrognosticEquationSet):
    u"""
    Class for the (rotating) shallow-water equations, which evolve the velocity
    'u' and the depth field 'D', via some variant of:
        ∂u/∂t + (u.∇)u + f×u + g*∇(D+b) = 0
        ∂D/∂t + ∇.(D*u) = 0
    for Coriolis parameter 'f' and bottom surface 'b'.
    """

    def __init__(self, domain, parameters, fexpr=None, bexpr=None,
                 linearisation_map='default',
                 u_transport_option='vector_invariant_form',
                 no_normal_flow_bc_ids=None, active_tracers=None):
        """
        Args:
            domain (:class:`Domain`): the model's domain object, containing the
                mesh and the compatible function spaces.
            parameters (:class:`Configuration`, optional): an object containing
                the model's physical parameters.
            fexpr (:class:`ufl.Expr`, optional): an expression for the Coroilis
                parameter. Defaults to None.
            bexpr (:class:`ufl.Expr`, optional): an expression for the bottom
                surface of the fluid. Defaults to None.
            linearisation_map (func, optional): a function specifying which
                terms in the equation set to linearise. If None is specified
                then no terms are linearised. Defaults to the string 'default',
                in which case the linearisation includes both time derivatives,
                the 'D' transport term and the pressure gradient term.
            u_transport_option (str, optional): specifies the transport term
                used for the velocity equation. Supported options are:
                'vector_invariant_form', 'vector_advection_form',
                'vector_manifold_advection_form' and 'circulation_form'.
                Defaults to 'vector_invariant_form'.
            no_normal_flow_bc_ids (list, optional): a list of IDs of domain
                boundaries at which no normal flow will be enforced. Defaults to
                None.
            active_tracers (list, optional): a list of `ActiveTracer` objects
                that encode the metadata for any active tracers to be included
                in the equations. Defaults to None.

        Raises:
            NotImplementedError: active tracers are not yet implemented.
        """

        field_names = ["u", "D"]

        if active_tracers is None:
            active_tracers = []

        if linearisation_map == 'default':
            # Default linearisation is time derivatives, pressure gradient and
            # transport term from depth equation. Don't include active tracers
            linearisation_map = lambda t: \
                t.get(prognostic) in ["u", "D"] \
                and (any(t.has_label(time_derivative, pressure_gradient))
                     or (t.get(prognostic) == "D" and t.has_label(transport)))
        super().__init__(field_names, domain,
                         linearisation_map=linearisation_map,
                         no_normal_flow_bc_ids=no_normal_flow_bc_ids,
                         active_tracers=active_tracers)

        self.parameters = parameters
        g = parameters.g
        H = parameters.H

        w, phi = self.tests[0:2]
        u, D = split(self.X)[0:2]
        u_trial = split(self.trials)[0]

        # -------------------------------------------------------------------- #
        # Time Derivative Terms
        # -------------------------------------------------------------------- #
        mass_form = self.generate_mass_terms()

        # -------------------------------------------------------------------- #
        # Transport Terms
        # -------------------------------------------------------------------- #
        # Velocity transport term -- depends on formulation
        if u_transport_option == "vector_invariant_form":
            u_adv = prognostic(vector_invariant_form(domain, w, u), "u")
        elif u_transport_option == "vector_advection_form":
            u_adv = prognostic(advection_form(domain, w, u), "u")
        elif u_transport_option == "vector_manifold_advection_form":
            u_adv = prognostic(vector_manifold_advection_form(domain, w, u), "u")
        elif u_transport_option == "circulation_form":
            ke_form = prognostic(kinetic_energy_form(domain, w, u), "u")
            ke_form = transport.remove(ke_form)
            ke_form = ke_form.label_map(
                lambda t: t.has_label(transporting_velocity),
                lambda t: Term(ufl.replace(
                    t.form, {t.get(transporting_velocity): u}), t.labels))
            ke_form = transporting_velocity.remove(ke_form)
            u_adv = prognostic(advection_equation_circulation_form(domain, w, u), "u") + ke_form
        else:
            raise ValueError("Invalid u_transport_option: %s" % u_transport_option)

        # Depth transport term
        D_adv = prognostic(continuity_form(domain, phi, D), "D")
        # Transport term needs special linearisation
        if self.linearisation_map(D_adv.terms[0]):
            linear_D_adv = linear_continuity_form(domain, phi, H).label_map(
                lambda t: t.has_label(transporting_velocity),
                lambda t: Term(ufl.replace(
                    t.form, {t.get(transporting_velocity): u_trial}), t.labels))
            # Add linearisation to D_adv
            D_adv = linearisation(D_adv, linear_D_adv)

        adv_form = subject(u_adv + D_adv, self.X)

        # Add transport of tracers
        if len(active_tracers) > 0:
            adv_form += self.generate_tracer_transport_terms(domain, active_tracers)

        # -------------------------------------------------------------------- #
        # Pressure Gradient Term
        # -------------------------------------------------------------------- #
        pressure_gradient_form = pressure_gradient(
            subject(prognostic(-g*div(w)*D*dx, "u"), self.X))

        residual = (mass_form + adv_form + pressure_gradient_form)

        # -------------------------------------------------------------------- #
        # Extra Terms (Coriolis and Topography)
        # -------------------------------------------------------------------- #
        # TODO: Is there a better way to store the Coriolis / topography fields?
        # The current approach is that these are prescribed fields, stored in
        # the equation, and initialised when the equation is

        if fexpr is not None:
            V = FunctionSpace(domain.mesh, "CG", 1)
            f = self.prescribed_fields("coriolis", V).interpolate(fexpr)
            coriolis_form = coriolis(
                subject(prognostic(f*inner(domain.perp(u), w)*dx, "u"), self.X))
            # Add linearisation
            linear_coriolis = coriolis(
                subject(prognostic(f*inner(domain.perp(u_trial), w)*dx, "u"), self.X))
            coriolis_form = linearisation(coriolis_form, linear_coriolis)
            residual += coriolis_form

        if bexpr is not None:
            b = self.prescribed_fields("topography", domain.spaces("DG")).interpolate(bexpr)
            topography_form = subject(prognostic(-g*div(w)*b*dx, "u"), self.X)
            residual += topography_form

        # -------------------------------------------------------------------- #
        # Linearise equations
        # -------------------------------------------------------------------- #
        # Add linearisations to equations
        self.residual = self.generate_linear_terms(residual, self.linearisation_map)


class LinearShallowWaterEquations(ShallowWaterEquations):
    u"""
    Class for the linear (rotating) shallow-water equations, which describe the
    velocity 'u' and the depth field 'D', solving some variant of:
        ∂u/∂t + f×u + g*∇(D+b) = 0
        ∂D/∂t + H*∇.(u) = 0
    for mean depth 'H', Coriolis parameter 'f' and bottom surface 'b'.

    This is set up the from the underlying :class:`ShallowWaterEquations`,
    which is then linearised.
    """

    def __init__(self, domain, parameters, fexpr=None, bexpr=None,
                 linearisation_map='default',
                 u_transport_option="vector_invariant_form",
                 no_normal_flow_bc_ids=None, active_tracers=None):
        """
        Args:
            domain (:class:`Domain`): the model's domain object, containing the
                mesh and the compatible function spaces.
            parameters (:class:`Configuration`, optional): an object containing
                the model's physical parameters.
            fexpr (:class:`ufl.Expr`, optional): an expression for the Coroilis
                parameter. Defaults to None.
            bexpr (:class:`ufl.Expr`, optional): an expression for the bottom
                surface of the fluid. Defaults to None.
            linearisation_map (func, optional): a function specifying which
                terms in the equation set to linearise. If None is specified
                then no terms are linearised. Defaults to the string 'default',
                in which case the linearisation includes both time derivatives,
                the 'D' transport term, pressure gradient and Coriolis terms.
            u_transport_option (str, optional): specifies the transport term
                used for the velocity equation. Supported options are:
                'vector_invariant_form', 'vector_advection_form',
                'vector_manifold_advection_form' and 'circulation_form'.
                Defaults to 'vector_invariant_form'.
            no_normal_flow_bc_ids (list, optional): a list of IDs of domain
                boundaries at which no normal flow will be enforced. Defaults to
                None.
            active_tracers (list, optional): a list of `ActiveTracer` objects
                that encode the metadata for any active tracers to be included
                in the equations. Defaults to None.
        """

        if linearisation_map == 'default':
            # Default linearisation is time derivatives, pressure gradient,
            # Coriolis and transport term from depth equation
            linearisation_map = lambda t: \
                (any(t.has_label(time_derivative, pressure_gradient, coriolis))
                 or (t.get(prognostic) == "D" and t.has_label(transport)))

        super().__init__(domain, parameters, fexpr=fexpr, bexpr=bexpr,
                         linearisation_map=linearisation_map,
                         u_transport_option=u_transport_option,
                         no_normal_flow_bc_ids=no_normal_flow_bc_ids,
                         active_tracers=active_tracers)

        # Use the underlying routine to do a first linearisation of the equations
        self.linearise_equation_set()

        # D transport term is a special case -- add facet term
        _, D = split(self.X)
        _, phi = self.tests
        D_adv = prognostic(linear_continuity_form(domain, phi, D, facet_term=True), "D")
        self.residual = self.residual.label_map(
            lambda t: t.has_label(transport) and t.get(prognostic) == "D",
            map_if_true=lambda t: Term(D_adv.form, t.labels)
        )


class CompressibleEulerEquations(PrognosticEquationSet):
    """
    Class for the compressible Euler equations, which evolve the velocity 'u',
    the dry density 'rho' and the (virtual dry) potential temperature 'theta',
    solving:
        ∂u/∂t + (u.∇)u + 2Ω×u + c_p*θ*∇Π + g = 0
        ∂ρ/∂t + ∇.(ρ*u) = 0
        ∂θ/∂t + (u.∇)θ = 0,
    where Π is the Exner pressure, g is the gravitational vector, Ω is the
    planet's rotation vector and c_p is the heat capacity of dry air at constant
    pressure.
    """

    def __init__(self, domain, parameters, Omega=None, sponge=None,
                 extra_terms=None, linearisation_map='default',
                 u_transport_option="vector_invariant_form",
                 diffusion_options=None,
                 no_normal_flow_bc_ids=None,
                 active_tracers=None):
        """
        Args:
            domain (:class:`Domain`): the model's domain object, containing the
                mesh and the compatible function spaces.
            parameters (:class:`Configuration`, optional): an object containing
                the model's physical parameters.
            Omega (:class:`ufl.Expr`, optional): an expression for the planet's
                rotation vector. Defaults to None.
            sponge (:class:`ufl.Expr`, optional): an expression for a sponge
                layer. Defaults to None.
            extra_terms (:class:`ufl.Expr`, optional): any extra terms to be
                included in the equation set. Defaults to None.
            linearisation_map (func, optional): a function specifying which
                terms in the equation set to linearise. If None is specified
                then no terms are linearised. Defaults to the string 'default',
                in which case the linearisation includes time derivatives and
                scalar transport terms.
            u_transport_option (str, optional): specifies the transport term
                used for the velocity equation. Supported options are:
                'vector_invariant_form', 'vector_advection_form',
                'vector_manifold_advection_form' and 'circulation_form'.
                Defaults to 'vector_invariant_form'.
            diffusion_options (:class:`DiffusionOptions`, optional): any options
                to specify for applying diffusion terms to variables. Defaults
                to None.
            no_normal_flow_bc_ids (list, optional): a list of IDs of domain
                boundaries at which no normal flow will be enforced. Defaults to
                None.
            active_tracers (list, optional): a list of `ActiveTracer` objects
                that encode the metadata for any active tracers to be included
                in the equations.. Defaults to None.

        Raises:
            NotImplementedError: only mixing ratio tracers are implemented.
        """

        field_names = ['u', 'rho', 'theta']

        if active_tracers is None:
            active_tracers = []

        if linearisation_map == 'default':
            # Default linearisation is time derivatives and scalar transport terms
            # Don't include active tracers
            linearisation_map = lambda t: \
                t.get(prognostic) in ['u', 'rho', 'theta'] \
                and (t.has_label(time_derivative)
                     or (t.get(prognostic) != 'u' and t.has_label(transport)))
        super().__init__(field_names, domain,
                         linearisation_map=linearisation_map,
                         no_normal_flow_bc_ids=no_normal_flow_bc_ids,
                         active_tracers=active_tracers)

        self.parameters = parameters
        g = parameters.g
        cp = parameters.cp

        w, phi, gamma = self.tests[0:3]
        u, rho, theta = split(self.X)[0:3]
        u_trial = split(self.trials)[0]
        _, rho_bar, theta_bar = split(self.X_ref)[0:3]
        zero_expr = Constant(0.0)*theta
        exner = exner_pressure(parameters, rho, theta)
        n = FacetNormal(domain.mesh)

        # -------------------------------------------------------------------- #
        # Time Derivative Terms
        # -------------------------------------------------------------------- #
        mass_form = self.generate_mass_terms()

        # -------------------------------------------------------------------- #
        # Transport Terms
        # -------------------------------------------------------------------- #
        # Velocity transport term -- depends on formulation
        if u_transport_option == "vector_invariant_form":
            u_adv = prognostic(vector_invariant_form(domain, w, u), "u")
        elif u_transport_option == "vector_advection_form":
            u_adv = prognostic(advection_form(domain, w, u), "u")
        elif u_transport_option == "vector_manifold_advection_form":
            u_adv = prognostic(vector_manifold_advection_form(domain, w, u), "u")
        elif u_transport_option == "circulation_form":
            ke_form = prognostic(kinetic_energy_form(domain, w, u), "u")
            ke_form = transport.remove(ke_form)
            ke_form = ke_form.label_map(
                lambda t: t.has_label(transporting_velocity),
                lambda t: Term(ufl.replace(
                    t.form, {t.get(transporting_velocity): u}), t.labels))
            ke_form = transporting_velocity.remove(ke_form)
            u_adv = prognostic(advection_equation_circulation_form(domain, w, u), "u") + ke_form
        else:
            raise ValueError("Invalid u_transport_option: %s" % u_transport_option)

        # Density transport (conservative form)
        rho_adv = prognostic(continuity_form(domain, phi, rho), "rho")
        # Transport term needs special linearisation
        if self.linearisation_map(rho_adv.terms[0]):
            linear_rho_adv = linear_continuity_form(domain, phi, rho_bar).label_map(
                lambda t: t.has_label(transporting_velocity),
                lambda t: Term(ufl.replace(
                    t.form, {t.get(transporting_velocity): u_trial}), t.labels))
            rho_adv = linearisation(rho_adv, linear_rho_adv)

        # Potential temperature transport (advective form)
        theta_adv = prognostic(advection_form(domain, gamma, theta), "theta")
        # Transport term needs special linearisation
        if self.linearisation_map(theta_adv.terms[0]):
            linear_theta_adv = linear_advection_form(domain, gamma, theta_bar).label_map(
                lambda t: t.has_label(transporting_velocity),
                lambda t: Term(ufl.replace(
                    t.form, {t.get(transporting_velocity): u_trial}), t.labels))
            theta_adv = linearisation(theta_adv, linear_theta_adv)

        adv_form = subject(u_adv + rho_adv + theta_adv, self.X)

        # Add transport of tracers
        if len(active_tracers) > 0:
            adv_form += self.generate_tracer_transport_terms(domain, active_tracers)

        # -------------------------------------------------------------------- #
        # Pressure Gradient Term
        # -------------------------------------------------------------------- #
        # First get total mass of tracers
        tracer_mr_total = zero_expr
        for tracer in active_tracers:
            if tracer.variable_type == TracerVariableType.mixing_ratio:
                idx = self.field_names.index(tracer.name)
                tracer_mr_total += split(self.X)[idx]
            else:
                raise NotImplementedError('Only mixing ratio tracers are implemented')
        theta_v = theta / (Constant(1.0) + tracer_mr_total)

        pressure_gradient_form = name(subject(prognostic(
            cp*(-div(theta_v*w)*exner*dx
                + jump(theta_v*w, n)*avg(exner)*dS_v), "u"), self.X), "pressure_gradient")

        # -------------------------------------------------------------------- #
        # Gravitational Term
        # -------------------------------------------------------------------- #
        gravity_form = subject(prognostic(Term(g*inner(domain.k, w)*dx), "u"), self.X)

        residual = (mass_form + adv_form + pressure_gradient_form + gravity_form)

        # -------------------------------------------------------------------- #
        # Moist Thermodynamic Divergence Term
        # -------------------------------------------------------------------- #
        if len(active_tracers) > 0:
            cv = parameters.cv
            c_vv = parameters.c_vv
            c_pv = parameters.c_pv
            c_pl = parameters.c_pl
            R_d = parameters.R_d
            R_v = parameters.R_v

            # Get gas and liquid moisture mixing ratios
            mr_l = zero_expr
            mr_v = zero_expr

            for tracer in active_tracers:
                if tracer.chemical == 'H2O':
                    if tracer.variable_type == TracerVariableType.mixing_ratio:
                        idx = self.field_names.index(tracer.name)
                        if tracer.phase == Phases.gas:
                            mr_v += split(self.X)[idx]
                        elif tracer.phase == Phases.liquid:
                            mr_l += split(self.X)[idx]
                    else:
                        raise NotImplementedError('Only mixing ratio tracers are implemented')

            c_vml = cv + mr_v * c_vv + mr_l * c_pl
            c_pml = cp + mr_v * c_pv + mr_l * c_pl
            R_m = R_d + mr_v * R_v

            residual += subject(prognostic(
                gamma * theta * div(u)
                * (R_m / c_vml - (R_d * c_pml) / (cp * c_vml))*dx, "theta"), self.X)

        # -------------------------------------------------------------------- #
        # Extra Terms (Coriolis, Sponge, Diffusion and others)
        # -------------------------------------------------------------------- #
        if Omega is not None:
            # TODO: add linearisation and label for this
            residual += subject(prognostic(
                inner(w, cross(2*Omega, u))*dx, "u"), self.X)

        if sponge is not None:
            W_DG = FunctionSpace(domain.mesh, "DG", 2)
            x = SpatialCoordinate(domain.mesh)
            z = x[len(x)-1]
            H = sponge.H
            zc = sponge.z_level
            assert float(zc) < float(H), "you have set the sponge level above the height of your domain"
            mubar = sponge.mubar
            muexpr = conditional(z <= zc,
                                 0.0,
                                 mubar*sin((pi/2.)*(z-zc)/(H-zc))**2)
            self.mu = self.prescribed_fields("coriolis", W_DG).interpolate(muexpr)

            residual += name(subject(prognostic(
                self.mu*inner(w, domain.k)*inner(u, domain.k)*dx, "u"), self.X), "sponge")

        if diffusion_options is not None:
            for field, diffusion in diffusion_options:
                idx = self.field_names.index(field)
                test = self.tests[idx]
                fn = split(self.X)[idx]
                residual += subject(
                    prognostic(interior_penalty_diffusion_form(
                        domain, test, fn, diffusion), field), self.X)

        if extra_terms is not None:
            for field, term in extra_terms:
                idx = self.field_names.index(field)
                test = self.tests[idx]
                residual += subject(prognostic(
                    inner(test, term)*dx, field), self.X)

        # -------------------------------------------------------------------- #
        # Linearise equations
        # -------------------------------------------------------------------- #
        # Add linearisations to equations
        self.residual = self.generate_linear_terms(residual, self.linearisation_map)


class HydrostaticCompressibleEulerEquations(CompressibleEulerEquations):
    """
    The hydrostatic form of the compressible Euler equations. In this case the
    vertical velocity derivative is zero in the equations, so only 'u_h', the
    horizontal component of the velocity is allowed to vary in time. The
    equations, for velocity 'u', dry density 'rho' and (dry) potential
    temperature 'theta' are:
        ∂u_h/∂t + (u.∇)u_h + 2Ω×u + c_p*θ*∇Π + g = 0
        ∂ρ/∂t + ∇.(ρ*u) = 0
        ∂θ/∂t + (u.∇)θ = 0,
    where Π is the Exner pressure, g is the gravitational vector, Ω is the
    planet's rotation vector and c_p is the heat capacity of dry air at constant
    pressure.

    This is implemented through a hydrostatic switch to the compressible Euler
    equations.
    """

    def __init__(self, domain, parameters, Omega=None, sponge=None,
                 extra_terms=None, linearisation_map='default',
                 u_transport_option="vector_invariant_form",
                 diffusion_options=None,
                 no_normal_flow_bc_ids=None,
                 active_tracers=None):
        """
        Args:
            domain (:class:`Domain`): the model's domain object, containing the
                mesh and the compatible function spaces.
            parameters (:class:`Configuration`, optional): an object containing
                the model's physical parameters.
            Omega (:class:`ufl.Expr`, optional): an expression for the planet's
                rotation vector. Defaults to None.
            sponge (:class:`ufl.Expr`, optional): an expression for a sponge
                layer. Defaults to None.
            extra_terms (:class:`ufl.Expr`, optional): any extra terms to be
                included in the equation set. Defaults to None.
            linearisation_map (func, optional): a function specifying which
                terms in the equation set to linearise. If None is specified
                then no terms are linearised. Defaults to the string 'default',
                in which case the linearisation includes time derivatives and
                scalar transport terms.
            u_transport_option (str, optional): specifies the transport term
                used for the velocity equation. Supported options are:
                'vector_invariant_form', 'vector_advection_form',
                'vector_manifold_advection_form' and 'circulation_form'.
                Defaults to 'vector_invariant_form'.
            diffusion_options (:class:`DiffusionOptions`, optional): any options
                to specify for applying diffusion terms to variables. Defaults
                to None.
            no_normal_flow_bc_ids (list, optional): a list of IDs of domain
                boundaries at which no normal flow will be enforced. Defaults to
                None.
            active_tracers (list, optional): a list of `ActiveTracer` objects
                that encode the metadata for any active tracers to be included
                in the equations.. Defaults to None.

        Raises:
            NotImplementedError: only mixing ratio tracers are implemented.
        """

        super().__init__(domain, parameters, Omega=Omega, sponge=sponge,
                         extra_terms=extra_terms,
                         linearisation_map=linearisation_map,
                         u_transport_option=u_transport_option,
                         diffusion_options=diffusion_options,
                         no_normal_flow_bc_ids=no_normal_flow_bc_ids,
                         active_tracers=active_tracers)

        self.residual = self.residual.label_map(
            lambda t: t.has_label(time_derivative),
            map_if_true=lambda t: hydrostatic(t, self.hydrostatic_projection(t))
        )

        k = self.domain.k
        u = split(self.X)[0]
        self.residual += name(
            subject(
                prognostic(
                    -inner(k, self.tests[0]) * inner(k, u) * dx, "u"),
                self.X),
            "hydrostatic_form")

    def hydrostatic_projection(self, t):
        """
        Performs the 'hydrostatic' projection.

        Takes a term involving a vector prognostic variable and replaces the
        prognostic with only its horizontal components.

        Args:
            t (:class:`Term`): the term to perform the projection upon.

        Returns:
            :class:`LabelledForm`: the labelled form containing the new term.

        Raises:
            AssertionError: spherical geometry is not yet implemented.
        """

        # TODO: make this more general, i.e. should work on the sphere
        assert not self.domain.on_sphere, "the hydrostatic projection is not yet implemented for spherical geometry"
        k = Constant((*self.domain.k, 0, 0))
        X = t.get(subject)

        new_subj = X - k * inner(X, k)
        return replace_subject(new_subj)(t)


class IncompressibleBoussinesqEquations(PrognosticEquationSet):
    """
    Class for the incompressible Boussinesq equations, which evolve the velocity
    'u', the pressure 'p' and the buoyancy 'b'.

    The pressure features as a Lagrange multiplier to enforce the
    incompressibility of the equations. The equations are then
        ∂u/∂t + (u.∇)u + 2Ω×u + ∇p + b*k = 0
        ∇.u = p
        ∂b/∂t + (u.∇)b = 0,
    where k is the vertical unit vector and, Ω is the planet's rotation vector.
    """

    def __init__(self, domain, parameters, Omega=None,
                 linearisation_map='default',
                 u_transport_option="vector_invariant_form",
                 no_normal_flow_bc_ids=None,
                 active_tracers=None):
        """
        Args:
            domain (:class:`Domain`): the model's domain object, containing the
                mesh and the compatible function spaces.
            parameters (:class:`Configuration`, optional): an object containing
                the model's physical parameters.
            Omega (:class:`ufl.Expr`, optional): an expression for the planet's
                rotation vector. Defaults to None.
            linearisation_map (func, optional): a function specifying which
                terms in the equation set to linearise. If None is specified
                then no terms are linearised. Defaults to the string 'default',
                in which case the linearisation includes time derivatives and
                scalar transport terms.
            u_transport_option (str, optional): specifies the transport term
                used for the velocity equation. Supported options are:
                'vector_invariant_form', 'vector_advection_form',
                'vector_manifold_advection_form' and 'circulation_form'.
                Defaults to 'vector_invariant_form'.
            no_normal_flow_bc_ids (list, optional): a list of IDs of domain
                boundaries at which no normal flow will be enforced. Defaults to
                None.
            active_tracers (list, optional): a list of `ActiveTracer` objects
                that encode the metadata for any active tracers to be included
                in the equations.. Defaults to None.

        Raises:
            NotImplementedError: active tracers are not implemented.
        """

        field_names = ['u', 'p', 'b']

        if active_tracers is not None:
            raise NotImplementedError('Tracers not implemented for Boussinesq equations')

        if active_tracers is None:
            active_tracers = []

        if linearisation_map == 'default':
            # Default linearisation is time derivatives and scalar transport terms
            # Don't include active tracers
            linearisation_map = lambda t: \
                t.get(prognostic) in ['u', 'p', 'b'] \
                and (t.has_label(time_derivative)
                     or (t.get(prognostic) not in ['u', 'p'] and t.has_label(transport)))

        super().__init__(field_names, domain,
                         linearisation_map=linearisation_map,
                         no_normal_flow_bc_ids=no_normal_flow_bc_ids,
                         active_tracers=active_tracers)

        self.parameters = parameters

        w, phi, gamma = self.tests[0:3]
        u, p, b = split(self.X)
        u_trial = split(self.trials)[0]
        b_bar = split(self.X_ref)[2]

        # -------------------------------------------------------------------- #
        # Time Derivative Terms
        # -------------------------------------------------------------------- #
        mass_form = self.generate_mass_terms()

        # -------------------------------------------------------------------- #
        # Transport Terms
        # -------------------------------------------------------------------- #
        # Velocity transport term -- depends on formulation
        if u_transport_option == "vector_invariant_form":
            u_adv = prognostic(vector_invariant_form(domain, w, u), "u")
        elif u_transport_option == "vector_advection_form":
            u_adv = prognostic(advection_form(domain, w, u), "u")
        elif u_transport_option == "vector_manifold_advection_form":
            u_adv = prognostic(vector_manifold_advection_form(domain, w, u), "u")
        elif u_transport_option == "circulation_form":
            ke_form = prognostic(kinetic_energy_form(domain, w, u), "u")
            ke_form = transport.remove(ke_form)
            ke_form = ke_form.label_map(
                lambda t: t.has_label(transporting_velocity),
                lambda t: Term(ufl.replace(
                    t.form, {t.get(transporting_velocity): u}), t.labels))
            ke_form = transporting_velocity.remove(ke_form)
            u_adv = prognostic(advection_equation_circulation_form(domain, w, u), "u") + ke_form
        else:
            raise ValueError("Invalid u_transport_option: %s" % u_transport_option)

        # Buoyancy transport
        b_adv = prognostic(advection_form(domain, gamma, b), "b")
        if self.linearisation_map(b_adv.terms[0]):
            linear_b_adv = linear_advection_form(domain, gamma, b_bar).label_map(
                lambda t: t.has_label(transporting_velocity),
                lambda t: Term(ufl.replace(
                    t.form, {t.get(transporting_velocity): u_trial}), t.labels))
            b_adv = linearisation(b_adv, linear_b_adv)

        adv_form = subject(u_adv + b_adv, self.X)

        # Add transport of tracers
        if len(active_tracers) > 0:
            adv_form += self.generate_tracer_transport_terms(domain, active_tracers)

        # -------------------------------------------------------------------- #
        # Pressure Gradient Term
        # -------------------------------------------------------------------- #
        pressure_gradient_form = subject(prognostic(-div(w)*p*dx, "u"), self.X)

        # -------------------------------------------------------------------- #
        # Gravitational Term
        # -------------------------------------------------------------------- #
        gravity_form = subject(prognostic(-b*inner(w, domain.k)*dx, "u"), self.X)

        # -------------------------------------------------------------------- #
        # Divergence Term
        # -------------------------------------------------------------------- #
        # This enforces that div(u) = 0
        # The p features here so that the div(u) evaluated in the "forcing" step
        # replaces the whole pressure field, rather than merely providing an
        # increment to it.
        divergence_form = name(subject(prognostic(phi*(p-div(u))*dx, "p"), self.X),
                               "incompressibility")

        residual = (mass_form + adv_form + divergence_form
                    + pressure_gradient_form + gravity_form)

        # -------------------------------------------------------------------- #
        # Extra Terms (Coriolis)
        # -------------------------------------------------------------------- #
        if Omega is not None:
            # TODO: add linearisation and label for this
            residual += subject(prognostic(
                inner(w, cross(2*Omega, u))*dx, "u"), self.X)

        # -------------------------------------------------------------------- #
        # Linearise equations
        # -------------------------------------------------------------------- #
        # Add linearisations to equations
        self.residual = self.generate_linear_terms(residual, self.linearisation_map)<|MERGE_RESOLUTION|>--- conflicted
+++ resolved
@@ -6,12 +6,8 @@
                        TrialFunction, FacetNormal, jump, avg, dS_v,
                        DirichletBC, conditional, SpatialCoordinate,
                        split, Constant, action)
-<<<<<<< HEAD
 from gusto.fields import PrescribedFields
-from gusto.fml.form_manipulation_labelling import Term, all_terms, identity, drop
-=======
 from gusto.fml.form_manipulation_labelling import Term, all_terms, keep, drop, Label
->>>>>>> 0f3fdffd
 from gusto.labels import (subject, time_derivative, transport, prognostic,
                           transporting_velocity, replace_subject, linearisation,
                           name, pressure_gradient, coriolis,
