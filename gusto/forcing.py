from __future__ import absolute_import
from abc import ABCMeta, abstractmethod
from firedrake import Function, split, TrialFunction, TestFunction, \
    FacetNormal, inner, dx, cross, div, jump, avg, dS_v, \
    DirichletBC, LinearVariationalProblem, LinearVariationalSolver, \
    CellNormal, dot, dS


class Forcing(object):
    """
    Base class for forcing terms for Gusto.

    :arg state: x :class:`.State` object.
    """
    __metaclass__ = ABCMeta

    def __init__(self, state):
        self.state = state

    @abstractmethod
    def apply(self, scale, x, x_nl, x_out):
        """
        Function takes x as input, computes F(x_nl) and returns
        x_out = x + scale*F(x_nl)
        as output.

        :arg scale: parameter to scale the output by.
        :arg x: :class:`.Function` object
        :arg x_nl: :class:`.Function` object
        :arg x_out: :class:`.Function` object
        """
        pass


class CompressibleForcing(Forcing):
    """
    Forcing class for compressible Euler equations.
    """

    def __init__(self, state):
        self.state = state

        self._build_forcing_solver()

    def _build_forcing_solver(self):
        """
        Only put forcing terms into the u equation.
        """

        state = self.state
        Vu = state.V[0]
        W = state.W

        self.x0 = Function(W)   # copy x to here

        u0,rho0,theta0 = split(self.x0)

        F = TrialFunction(Vu)
        w = TestFunction(Vu)
        self.uF = Function(Vu)

        Omega = state.Omega
        cp = state.parameters.cp
<<<<<<< HEAD
=======
        g = state.parameters.g
        mu = state.parameters.mu
>>>>>>> e5c80b61

        n = FacetNormal(state.mesh)

        pi = exner(theta0, rho0, state)
<<<<<<< HEAD
        Phi = state.Phi

=======
>>>>>>> e5c80b61
        a = inner(w,F)*dx
        L = (
            + cp*div(theta0*w)*pi*dx  # pressure gradient [volume]
            - cp*jump(w*theta0,n)*avg(pi)*dS_v  # pressure gradient [surface]
<<<<<<< HEAD
            + div(w)*Phi*dx  # gravity term
=======
            - g*inner(w,state.k)*dx  # gravity term
            - 0.5*div(w)*inner(u0, u0)*dx
>>>>>>> e5c80b61
        )

        if Omega is not None:
            L -= inner(w,cross(2*Omega,u0))*dx  # Coriolis term
        if mu is not None:
            L -= mu*inner(w,state.k)*inner(u0,state.k)*dx

        bcs = [DirichletBC(Vu, 0.0, "bottom"),
               DirichletBC(Vu, 0.0, "top")]

        u_forcing_problem = LinearVariationalProblem(
            a,L,self.uF, bcs=bcs
        )

        self.u_forcing_solver = LinearVariationalSolver(u_forcing_problem)

    def apply(self, scaling, x_in, x_nl, x_out):

        self.x0.assign(x_nl)
        self.u_forcing_solver.solve()  # places forcing in self.uF
        self.uF *= scaling

        u_out, _, _ = x_out.split()

        x_out.assign(x_in)
        u_out += self.uF


def exner(theta,rho,state):
    """
    Compute the exner function.
    """
    R_d = state.parameters.R_d
    p_0 = state.parameters.p_0
    kappa = state.parameters.kappa

    return (R_d/p_0)**(kappa/(1-kappa))*pow(rho*theta, kappa/(1-kappa))


def exner_rho(theta,rho,state):
    R_d = state.parameters.R_d
    p_0 = state.parameters.p_0
    kappa = state.parameters.kappa

    return (R_d/p_0)**(kappa/(1-kappa))*pow(rho*theta, kappa/(1-kappa)-1)*theta*kappa/(1-kappa)


def exner_theta(theta,rho,state):
    R_d = state.parameters.R_d
    p_0 = state.parameters.p_0
    kappa = state.parameters.kappa

    return (R_d/p_0)**(kappa/(1-kappa))*pow(rho*theta, kappa/(1-kappa)-1)*rho*kappa/(1-kappa)


class ShallowWaterForcing(Forcing):

    def __init__(self, state, linear=False):
        self.state = state

        g = state.parameters.g
        f = state.f

        Vu = state.V[0]
        W = state.W

        self.x0 = Function(W)   # copy x to here

        u0, D0 = split(self.x0)
        n = FacetNormal(state.mesh)
        un = 0.5*(dot(u0, n) + abs(dot(u0, n)))

        F = TrialFunction(Vu)
        w = TestFunction(Vu)
        self.uF = Function(Vu)

        outward_normals = CellNormal(state.mesh)
        perp = lambda u: cross(outward_normals, u)
        a = inner(w, F)*dx
        L = (
            (-f*inner(w, perp(u0)) + g*div(w)*D0)*dx
            - g*inner(jump(w, n), un('+')*D0('+') - un('-')*D0('-'))*dS)

        if not linear:
            L -= 0.5*div(w)*inner(u0, u0)*dx

        u_forcing_problem = LinearVariationalProblem(
            a, L, self.uF)

        self.u_forcing_solver = LinearVariationalSolver(u_forcing_problem)

    def apply(self, scaling, x_in, x_nl, x_out):

        self.x0.assign(x_nl)

        self.u_forcing_solver.solve()  # places forcing in self.uF
        self.uF *= scaling

        uF, _ = x_out.split()

        x_out.assign(x_in)
        uF += self.uF<|MERGE_RESOLUTION|>--- conflicted
+++ resolved
@@ -61,30 +61,19 @@
 
         Omega = state.Omega
         cp = state.parameters.cp
-<<<<<<< HEAD
-=======
-        g = state.parameters.g
         mu = state.parameters.mu
->>>>>>> e5c80b61
 
         n = FacetNormal(state.mesh)
 
         pi = exner(theta0, rho0, state)
-<<<<<<< HEAD
         Phi = state.Phi
 
-=======
->>>>>>> e5c80b61
         a = inner(w,F)*dx
         L = (
             + cp*div(theta0*w)*pi*dx  # pressure gradient [volume]
             - cp*jump(w*theta0,n)*avg(pi)*dS_v  # pressure gradient [surface]
-<<<<<<< HEAD
             + div(w)*Phi*dx  # gravity term
-=======
-            - g*inner(w,state.k)*dx  # gravity term
             - 0.5*div(w)*inner(u0, u0)*dx
->>>>>>> e5c80b61
         )
 
         if Omega is not None:
